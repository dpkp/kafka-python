--- conflicted
+++ resolved
@@ -2,25 +2,14 @@
 
 python:
     - 2.7
-<<<<<<< HEAD
-=======
     - 3.4
->>>>>>> 26cfc0ad
     - 3.5
     - 3.6
     - pypy
 
 env:
-<<<<<<< HEAD
     - KAFKA_VERSION=0.9.0.1
     - KAFKA_VERSION=0.10.1.1
-=======
-    - KAFKA_VERSION=0.8.2.2
-    - KAFKA_VERSION=0.9.0.1
-    - KAFKA_VERSION=0.10.2.1
-    - KAFKA_VERSION=0.11.0.2
-    - KAFKA_VERSION=1.0.0
->>>>>>> 26cfc0ad
 
 sudo: false
 
