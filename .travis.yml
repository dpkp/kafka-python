language: python

dist: xenial

python:
    - 2.7
    - 3.4
    - 3.7
    - pypy2.7-6.0

env:
    - KAFKA_VERSION=1.1.0

addons:
  apt:
    packages:
      - libsnappy-dev
      - openjdk-8-jdk

cache:
  directories:
    - $HOME/.cache/pip
    - servers/

before_install:
    - source travis_java_install.sh
    - ./build_integration.sh

install:
    - pip install tox coveralls
    - pip install .

script:
<<<<<<< HEAD
  - tox -i https://pypi.python.org/simple -e `if [ "$TRAVIS_PYTHON_VERSION" == "pypy" ]; then echo pypy; else echo py${TRAVIS_PYTHON_VERSION/./}; fi`
=======
  - tox -e `if [ "$TRAVIS_PYTHON_VERSION" == "pypy2.7-6.0" ]; then echo pypy; else echo py${TRAVIS_PYTHON_VERSION/./}; fi`
>>>>>>> be7f9358

after_success:
  - coveralls<|MERGE_RESOLUTION|>--- conflicted
+++ resolved
@@ -5,7 +5,8 @@
 python:
     - 2.7
     - 3.4
-    - 3.7
+    - 3.5
+    - 3.6
     - pypy2.7-6.0
 
 env:
@@ -31,11 +32,7 @@
     - pip install .
 
 script:
-<<<<<<< HEAD
-  - tox -i https://pypi.python.org/simple -e `if [ "$TRAVIS_PYTHON_VERSION" == "pypy" ]; then echo pypy; else echo py${TRAVIS_PYTHON_VERSION/./}; fi`
-=======
   - tox -e `if [ "$TRAVIS_PYTHON_VERSION" == "pypy2.7-6.0" ]; then echo pypy; else echo py${TRAVIS_PYTHON_VERSION/./}; fi`
->>>>>>> be7f9358
 
 after_success:
   - coveralls