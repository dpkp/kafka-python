Kafka Python client
------------------------

.. image:: https://img.shields.io/badge/kafka-2.6%2C%202.5%2C%202.4%2C%202.3%2C%202.2%2C%202.1%2C%202.0%2C%201.1%2C%201.0%2C%200.11%2C%200.10%2C%200.9%2C%200.8-brightgreen.svg
    :target: https://kafka-python-ng.readthedocs.io/en/master/compatibility.html
.. image:: https://img.shields.io/pypi/pyversions/kafka-python-ng.svg
    :target: https://pypi.python.org/pypi/kafka-python-ng
.. image:: https://coveralls.io/repos/wbarnha/kafka-python-ng/badge.svg?branch=master&service=github
    :target: https://coveralls.io/github/wbarnha/kafka-python-ng?branch=master
.. image:: https://img.shields.io/badge/license-Apache%202-blue.svg
    :target: https://github.com/wbarnha/kafka-python-ng/blob/master/LICENSE
.. image:: https://img.shields.io/pypi/dw/kafka-python-ng.svg
    :target: https://pypistats.org/packages/kafka-python-ng
.. image:: https://img.shields.io/pypi/v/kafka-python.svg
    :target: https://pypi.org/project/kafka-python-ng
.. image:: https://img.shields.io/pypi/implementation/kafka-python-ng
    :target: https://github.com/wbarnha/kafka-python-ng/blob/master/setup.py



Python client for the Apache Kafka distributed stream processing system.
kafka-python-ng is designed to function much like the official java client, with a
sprinkling of pythonic interfaces (e.g., consumer iterators).

kafka-python-ng is best used with newer brokers (0.9+), but is backwards-compatible with
older versions (to 0.8.0). Some features will only be enabled on newer brokers.
For example, fully coordinated consumer groups -- i.e., dynamic partition
assignment to multiple consumers in the same group -- requires use of 0.9+ kafka
brokers. Supporting this feature for earlier broker releases would require
writing and maintaining custom leadership election and membership / health
check code (perhaps using zookeeper or consul). For older brokers, you can
achieve something similar by manually assigning different partitions to each
consumer instance with config management tools like chef, ansible, etc. This
approach will work fine, though it does not support rebalancing on failures.
<<<<<<< HEAD
See https://kafka-python.readthedocs.io/en/master/compatibility.html
=======
See <https://kafka-python-ng.readthedocs.io/en/master/compatibility.html>
>>>>>>> 38e159a1
for more details.

Please note that the master branch may contain unreleased features. For release
documentation, please see readthedocs and/or python's inline help.

<<<<<<< HEAD
.. code-block:: bash 

    $ pip install kafka-python
=======
>>> pip install kafka-python-ng
>>>>>>> 38e159a1


KafkaConsumer
*************

KafkaConsumer is a high-level message consumer, intended to operate as similarly
as possible to the official java client. Full support for coordinated
consumer groups requires use of kafka brokers that support the Group APIs: kafka v0.9+.

<<<<<<< HEAD
See https://kafka-python.readthedocs.io/en/master/apidoc/KafkaConsumer.html
=======
See <https://kafka-python-ng.readthedocs.io/en/master/apidoc/KafkaConsumer.html>
>>>>>>> 38e159a1
for API and configuration details.

The consumer iterator returns ConsumerRecords, which are simple namedtuples
that expose basic message attributes: topic, partition, offset, key, and value:

.. code-block:: python

    from kafka import KafkaConsumer
    consumer = KafkaConsumer('my_favorite_topic')
    for msg in consumer:
        print (msg)

.. code-block:: python

    # join a consumer group for dynamic partition assignment and offset commits
    from kafka import KafkaConsumer
    consumer = KafkaConsumer('my_favorite_topic', group_id='my_favorite_group')
    for msg in consumer:
        print (msg)

.. code-block:: python

    # manually assign the partition list for the consumer
    from kafka import TopicPartition
    consumer = KafkaConsumer(bootstrap_servers='localhost:1234')
    consumer.assign([TopicPartition('foobar', 2)])
    msg = next(consumer)

.. code-block:: python

    # Deserialize msgpack-encoded values
    consumer = KafkaConsumer(value_deserializer=msgpack.loads)
    consumer.subscribe(['msgpackfoo'])
    for msg in consumer:
        assert isinstance(msg.value, dict)

.. code-block:: python

    # Access record headers. The returned value is a list of tuples
    # with str, bytes for key and value
    for msg in consumer:
        print (msg.headers)

.. code-block:: python

    # Get consumer metrics
    metrics = consumer.metrics()


KafkaProducer
*************

KafkaProducer is a high-level, asynchronous message producer. The class is
intended to operate as similarly as possible to the official java client.
<<<<<<< HEAD
See https://kafka-python.readthedocs.io/en/master/apidoc/KafkaProducer.html
=======
See <https://kafka-python-ng.readthedocs.io/en/master/apidoc/KafkaProducer.html>
>>>>>>> 38e159a1
for more details.

.. code-block:: python

    from kafka import KafkaProducer
    producer = KafkaProducer(bootstrap_servers='localhost:1234')
    for _ in range(100):
        producer.send('foobar', b'some_message_bytes')

.. code-block:: python

    # Block until a single message is sent (or timeout)
    future = producer.send('foobar', b'another_message')
    result = future.get(timeout=60)

.. code-block:: python

    # Block until all pending messages are at least put on the network
    # NOTE: This does not guarantee delivery or success! It is really
    # only useful if you configure internal batching using linger_ms
    producer.flush()

.. code-block:: python

    # Use a key for hashed-partitioning
    producer.send('foobar', key=b'foo', value=b'bar')

.. code-block:: python

    # Serialize json messages
    import json
    producer = KafkaProducer(value_serializer=lambda v: json.dumps(v).encode('utf-8'))
    producer.send('fizzbuzz', {'foo': 'bar'})

.. code-block:: python

    # Serialize string keys
    producer = KafkaProducer(key_serializer=str.encode)
    producer.send('flipflap', key='ping', value=b'1234')

.. code-block:: python

    # Compress messages
    producer = KafkaProducer(compression_type='gzip')
    for i in range(1000):
        producer.send('foobar', b'msg %d' % i)

.. code-block:: python

    # Include record headers. The format is list of tuples with string key
    # and bytes value.
    producer.send('foobar', value=b'c29tZSB2YWx1ZQ==', headers=[('content-encoding', b'base64')])

.. code-block:: python

    # Get producer performance metrics
    metrics = producer.metrics()


Thread safety
*************

The KafkaProducer can be used across threads without issue, unlike the
KafkaConsumer which cannot.

While it is possible to use the KafkaConsumer in a thread-local manner,
multiprocessing is recommended.


Compression
***********

kafka-python-ng supports the following compression formats:

- gzip
- LZ4
- Snappy
- Zstandard (zstd)

gzip is supported natively, the others require installing additional libraries.
<<<<<<< HEAD
See https://kafka-python.readthedocs.io/en/master/install.html for more information.
=======
See <https://kafka-python-ng.readthedocs.io/en/master/install.html> for more information.
>>>>>>> 38e159a1


Optimized CRC32 Validation
**************************

Kafka uses CRC32 checksums to validate messages. kafka-python-ng includes a pure
python implementation for compatibility. To improve performance for high-throughput
<<<<<<< HEAD
applications, kafka-python will use `crc32c` for optimized native code if installed.
See https://kafka-python.readthedocs.io/en/master/install.html for installation instructions.
=======
applications, kafka-python-ng will use `crc32c` for optimized native code if installed.
See <https://kafka-python-ng.readthedocs.io/en/master/install.html> for installation instructions.
>>>>>>> 38e159a1
See https://pypi.org/project/crc32c/ for details on the underlying crc32c lib.


Protocol
********

A secondary goal of kafka-python-ng is to provide an easy-to-use protocol layer
for interacting with kafka brokers via the python repl. This is useful for
testing, probing, and general experimentation. The protocol support is
leveraged to enable a KafkaClient.check_version() method that
probes a kafka broker and attempts to identify which version it is running
(0.8.0 to 2.6+).<|MERGE_RESOLUTION|>--- conflicted
+++ resolved
@@ -32,23 +32,19 @@
 achieve something similar by manually assigning different partitions to each
 consumer instance with config management tools like chef, ansible, etc. This
 approach will work fine, though it does not support rebalancing on failures.
-<<<<<<< HEAD
+
 See https://kafka-python.readthedocs.io/en/master/compatibility.html
-=======
-See <https://kafka-python-ng.readthedocs.io/en/master/compatibility.html>
->>>>>>> 38e159a1
+
 for more details.
 
 Please note that the master branch may contain unreleased features. For release
 documentation, please see readthedocs and/or python's inline help.
 
-<<<<<<< HEAD
+
 .. code-block:: bash 
 
-    $ pip install kafka-python
-=======
->>> pip install kafka-python-ng
->>>>>>> 38e159a1
+    $  pip install kafka-python-ng
+
 
 
 KafkaConsumer
@@ -58,11 +54,9 @@
 as possible to the official java client. Full support for coordinated
 consumer groups requires use of kafka brokers that support the Group APIs: kafka v0.9+.
 
-<<<<<<< HEAD
+
 See https://kafka-python.readthedocs.io/en/master/apidoc/KafkaConsumer.html
-=======
-See <https://kafka-python-ng.readthedocs.io/en/master/apidoc/KafkaConsumer.html>
->>>>>>> 38e159a1
+
 for API and configuration details.
 
 The consumer iterator returns ConsumerRecords, which are simple namedtuples
@@ -117,11 +111,9 @@
 
 KafkaProducer is a high-level, asynchronous message producer. The class is
 intended to operate as similarly as possible to the official java client.
-<<<<<<< HEAD
+
 See https://kafka-python.readthedocs.io/en/master/apidoc/KafkaProducer.html
-=======
-See <https://kafka-python-ng.readthedocs.io/en/master/apidoc/KafkaProducer.html>
->>>>>>> 38e159a1
+
 for more details.
 
 .. code-block:: python
@@ -202,11 +194,9 @@
 - Zstandard (zstd)
 
 gzip is supported natively, the others require installing additional libraries.
-<<<<<<< HEAD
+
 See https://kafka-python.readthedocs.io/en/master/install.html for more information.
-=======
-See <https://kafka-python-ng.readthedocs.io/en/master/install.html> for more information.
->>>>>>> 38e159a1
+
 
 
 Optimized CRC32 Validation
@@ -214,13 +204,9 @@
 
 Kafka uses CRC32 checksums to validate messages. kafka-python-ng includes a pure
 python implementation for compatibility. To improve performance for high-throughput
-<<<<<<< HEAD
 applications, kafka-python will use `crc32c` for optimized native code if installed.
 See https://kafka-python.readthedocs.io/en/master/install.html for installation instructions.
-=======
-applications, kafka-python-ng will use `crc32c` for optimized native code if installed.
-See <https://kafka-python-ng.readthedocs.io/en/master/install.html> for installation instructions.
->>>>>>> 38e159a1
+
 See https://pypi.org/project/crc32c/ for details on the underlying crc32c lib.
 
 
