--- conflicted
+++ resolved
@@ -2,11 +2,7 @@
 
 setup(
     name="kafka-python",
-<<<<<<< HEAD
-    version="0.2-alpha",
-=======
-    version="0.8.1-1",
->>>>>>> bff6cae8
+    version="0.8.0-1",
     author="David Arthur",
     author_email="mumrah@gmail.com",
     url="https://github.com/mumrah/kafka-python",
