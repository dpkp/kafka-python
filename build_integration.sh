--- conflicted
+++ resolved
@@ -1,17 +1,5 @@
 #!/bin/bash
 
-<<<<<<< HEAD
-# Versions available for testing via binary distributions
-OFFICIAL_RELEASES="0.8.1.1 0.8.2.2 0.9.0.1 0.10.1.1"
-
-# Useful configuration vars, with sensible defaults
-if [ -z "$SCALA_VERSION" ]; then
-  SCALA_VERSION=2.10
-fi
-
-# On travis CI, empty KAFKA_VERSION means skip integration tests
-# so we dont try to get binaries
-=======
 : ${ALL_RELEASES:="0.8.2.2 0.9.0.1 0.10.1.1 0.10.2.1 0.11.0.2"}
 : ${SCALA_VERSION:=2.11}
 : ${DIST_BASE_URL:=https://archive.apache.org/dist/kafka/}
@@ -19,7 +7,6 @@
 
 # On travis CI, empty KAFKA_VERSION means skip integration tests
 # so we don't try to get binaries 
->>>>>>> 26cfc0ad
 # Otherwise it means test all official releases, so we get all of them!
 if [ -z "$KAFKA_VERSION" -a -z "$TRAVIS" ]; then
   KAFKA_VERSION=$ALL_RELEASES
@@ -53,14 +40,8 @@
           KAFKA_ARTIFACT="kafka_${SCALA_VERSION}-${kafka}.tgz"
         fi
         if [ ! -f "../$kafka/kafka-bin/bin/kafka-run-class.sh" ]; then
-<<<<<<< HEAD
-          echo "Downloading kafka ${kafka} tarball"
-          if hash wget 2>/dev/null; then
-            wget --no-proxy --tries=3 -N https://archive.apache.org/dist/kafka/$kafka/${KAFKA_ARTIFACT}.tgz || wget --no-proxy --tries=3 -N https://archive.apache.org/dist/kafka/$kafka/${KAFKA_ARTIFACT}.tar.gz
-=======
           if [ -f "${KAFKA_ARTIFACT}" ]; then
             echo "Using cached artifact: ${KAFKA_ARTIFACT}"
->>>>>>> 26cfc0ad
           else
             echo "Downloading kafka ${kafka} tarball"
             TARBALL=${DIST_BASE_URL}${kafka}/${KAFKA_ARTIFACT}
