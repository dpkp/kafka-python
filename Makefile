--- conflicted
+++ resolved
@@ -11,6 +11,7 @@
 test:
 	tox -e py27
 	tox -e py35
+	tox -e py36
 
 unit_test_docker:
 	docker build -t kafka_python_test .
@@ -40,8 +41,8 @@
 build-integration: servers/$(KAFKA_VERSION)/kafka-bin
 
 # Test and produce coverage using tox. This is the same as is run on Travis
-test37: build-integration
-	KAFKA_VERSION=$(KAFKA_VERSION) SCALA_VERSION=$(SCALA_VERSION) tox -e py37 -- $(FLAGS)
+test35: build-integration
+	KAFKA_VERSION=$(KAFKA_VERSION) SCALA_VERSION=$(SCALA_VERSION) tox -e py35 -- $(FLAGS)
 
 test27: build-integration
 	KAFKA_VERSION=$(KAFKA_VERSION) SCALA_VERSION=$(SCALA_VERSION) tox -e py27 -- $(FLAGS)
@@ -82,12 +83,8 @@
 	find . -name '__pycache__' -delete
 	docker rmi -f kafka_python_test
 
-<<<<<<< HEAD
-.PHONY: all test36 test27 test-local cov-local clean doc docs test
-=======
 doc:
 	make -C docs html
 	@echo "open file://`pwd`/docs/_build/html/index.html"
 
-.PHONY: all test37 test27 test-local cov-local clean doc
->>>>>>> be7f9358
+.PHONY: all test test35 test27 test-local cov-local clean doc