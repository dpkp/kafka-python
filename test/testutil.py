from __future__ import absolute_import

import os
<<<<<<< HEAD
import socket
=======
import random
import string
>>>>>>> 0552b043
import time
import uuid

import pytest
from . import unittest

<<<<<<< HEAD
from kafka import SimpleClient, create_message
from kafka.client_async import KafkaClient
from kafka.errors import LeaderNotAvailableError, KafkaTimeoutError, InvalidTopicError, \
                          NotLeaderForPartitionError, UnknownTopicOrPartitionError, \
                          FailedPayloadsError
from kafka.structs import OffsetRequestPayload, ProduceRequestPayload
from test.fixtures import random_string, version_str_to_list, version as kafka_version #pylint: disable=wrong-import-order
=======
from kafka import SimpleClient
from kafka.errors import (
    LeaderNotAvailableError, KafkaTimeoutError, InvalidTopicError,
    NotLeaderForPartitionError, UnknownTopicOrPartitionError,
    FailedPayloadsError
)
from kafka.structs import OffsetRequestPayload
>>>>>>> 0552b043


def random_string(length):
    return "".join(random.choice(string.ascii_letters) for i in range(length))


def env_kafka_version():
    """Return the Kafka version set in the OS environment as a tuple.

     Example: '0.8.1.1' --> (0, 8, 1, 1)
    """
    if 'KAFKA_VERSION' not in os.environ:
        return ()
    return tuple(map(int, os.environ['KAFKA_VERSION'].split('.')))

def get_open_port():
    sock = socket.socket()
    sock.bind(("", 0))
    port = sock.getsockname()[1]
    sock.close()
    return port

_MESSAGES = {}
def msg(message):
    """Format, encode and deduplicate a message
    """
    global _MESSAGES #pylint: disable=global-statement
    if message not in _MESSAGES:
        _MESSAGES[message] = '%s-%s' % (message, str(uuid.uuid4()))

    return _MESSAGES[message].encode('utf-8')

def send_messages(client, topic, partition, messages):
    """Send messages to a topic's partition
    """
    messages = [create_message(msg(str(m))) for m in messages]
    produce = ProduceRequestPayload(topic, partition, messages=messages)
    resp, = client.send_produce_request([produce])
    assert resp.error == 0

    return [x.value for x in messages]

def current_offset(client, topic, partition, kafka_broker=None):
    """Get the current offset of a topic's partition
    """
    try:
        offsets, = client.send_offset_request([OffsetRequestPayload(topic,
                                                                    partition, -1, 1)])
    except Exception:
        # XXX: We've seen some UnknownErrors here and can't debug w/o server logs
        if kafka_broker:
            kafka_broker.dump_logs()
        raise
    else:
        return offsets.offsets[0]


def assert_message_count(messages, num_messages):
    """Check that we received the expected number of messages with no duplicates."""
    # Make sure we got them all
    assert len(messages) == num_messages
    # Make sure there are no duplicates
    # Note: Currently duplicates are identified only using key/value. Other attributes like topic, partition, headers,
    # timestamp, etc are ignored... this could be changed if necessary, but will be more tolerant of dupes.
    unique_messages = {(m.key, m.value) for m in messages}
    assert len(unique_messages) == num_messages


class KafkaIntegrationTestCase(unittest.TestCase):
    create_client = True
    topic = None
    zk = None
    server = None

    def setUp(self):
        super(KafkaIntegrationTestCase, self).setUp()
        if not os.environ.get('KAFKA_VERSION'):
            self.skipTest('Integration test requires KAFKA_VERSION')

        if not self.topic:
            topic = "%s-%s" % (self.id()[self.id().rindex(".") + 1:], random_string(10))
            self.topic = topic

        if self.create_client:
            self.client = SimpleClient('%s:%d' % (self.server.host, self.server.port))
            self.client_async = KafkaClient(bootstrap_servers='%s:%d' % (self.server.host, self.server.port))

        timeout = time.time() + 30
        while time.time() < timeout:
            try:
                self.client.load_metadata_for_topics(self.topic, ignore_leadernotavailable=False)
                if self.client.has_metadata_for_topic(topic):
                    break
            except (LeaderNotAvailableError, InvalidTopicError):
                time.sleep(1)
        else:
            raise KafkaTimeoutError('Timeout loading topic metadata!')


        # Ensure topic partitions have been created on all brokers to avoid UnknownPartitionErrors
        # TODO: It might be a good idea to move this to self.client.ensure_topic_exists
        for partition in self.client.get_partition_ids_for_topic(self.topic):
            while True:
                try:
                    req = OffsetRequestPayload(self.topic, partition, -1, 100)
                    self.client.send_offset_request([req])
                    break
                except (NotLeaderForPartitionError, UnknownTopicOrPartitionError, FailedPayloadsError) as e:
                    if time.time() > timeout:
                        raise KafkaTimeoutError('Timeout loading topic metadata!')
                    time.sleep(.1)

        self._messages = {}

    def tearDown(self):
        super(KafkaIntegrationTestCase, self).tearDown()
        if not os.environ.get('KAFKA_VERSION'):
            return

        if self.create_client:
            self.client.close()

    def current_offset(self, topic, partition):
        try:
            offsets, = self.client.send_offset_request([OffsetRequestPayload(topic,
                                                                             partition, -1, 1)])
        except Exception:
            # XXX: We've seen some UnknownErrors here and can't debug w/o server logs
            self.zk.child.dump_logs()
            self.server.child.dump_logs()
            raise
        else:
            return offsets.offsets[0]

    def msgs(self, iterable):
        return [self.msg(x) for x in iterable]

    def msg(self, s):
        if s not in self._messages:
            self._messages[s] = '%s-%s-%s' % (s, self.id(), str(uuid.uuid4()))

        return self._messages[s].encode('utf-8')

    def key(self, k):
        return k.encode('utf-8')


class Timer(object):
    def __enter__(self):
        self.start = time.time()
        return self

    def __exit__(self, *args):
        self.end = time.time()
        self.interval = self.end - self.start<|MERGE_RESOLUTION|>--- conflicted
+++ resolved
@@ -1,36 +1,25 @@
 from __future__ import absolute_import
 
 import os
-<<<<<<< HEAD
 import socket
-=======
 import random
 import string
->>>>>>> 0552b043
 import time
 import uuid
 
 import pytest
 from . import unittest
 
-<<<<<<< HEAD
+
 from kafka import SimpleClient, create_message
 from kafka.client_async import KafkaClient
-from kafka.errors import LeaderNotAvailableError, KafkaTimeoutError, InvalidTopicError, \
-                          NotLeaderForPartitionError, UnknownTopicOrPartitionError, \
-                          FailedPayloadsError
-from kafka.structs import OffsetRequestPayload, ProduceRequestPayload
-from test.fixtures import random_string, version_str_to_list, version as kafka_version #pylint: disable=wrong-import-order
-=======
-from kafka import SimpleClient
 from kafka.errors import (
     LeaderNotAvailableError, KafkaTimeoutError, InvalidTopicError,
     NotLeaderForPartitionError, UnknownTopicOrPartitionError,
     FailedPayloadsError
 )
-from kafka.structs import OffsetRequestPayload
->>>>>>> 0552b043
-
+from kafka.structs import OffsetRequestPayload, ProduceRequestPayload
+from test.fixtures import random_string, version_str_to_list, version as kafka_version #pylint: disable=wrong-import-order
 
 def random_string(length):
     return "".join(random.choice(string.ascii_letters) for i in range(length))
