--- conflicted
+++ resolved
@@ -1,9 +1,5 @@
-<<<<<<< HEAD
-from kafka.structs import TopicPartition
-=======
 import platform
 
->>>>>>> 38e159a1
 import pytest
 
 from logging import info
@@ -11,6 +7,7 @@
 from threading import Event, Thread
 from time import time, sleep
 
+from kafka.structs import TopicPartition
 from kafka.admin import (
     ACLFilter, ACLOperation, ACLPermissionType, ResourcePattern, ResourceType, ACL, ConfigResource, ConfigResourceType)
 from kafka.errors import (
