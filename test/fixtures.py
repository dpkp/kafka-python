from __future__ import absolute_import

import atexit
import logging
import os
import os.path
import random
import socket
import string
import subprocess
import time
import uuid

import py
from kafka.vendor.six.moves import urllib, range
from kafka.vendor.six.moves.urllib.parse import urlparse  # pylint: disable=E0611,F0401

from kafka import errors, KafkaConsumer, KafkaProducer, SimpleClient
from kafka.client_async import KafkaClient
from kafka.protocol.admin import CreateTopicsRequest
from kafka.protocol.metadata import MetadataRequest
from test.service import ExternalService, SpawnedService

log = logging.getLogger(__name__)

def random_string(length):
    return "".join(random.choice(string.ascii_letters) for i in range(length))

def version_str_to_list(version_str):
    return tuple(map(int, version_str.split('.'))) # e.g., (0, 8, 1, 1)

def version():
    if 'KAFKA_VERSION' not in os.environ:
        return ()
    return version_str_to_list(os.environ['KAFKA_VERSION'])

def get_open_port():
    sock = socket.socket()
    sock.bind(("", 0))
    port = sock.getsockname()[1]
    sock.close()
    return port

def gen_ssl_resources(directory):
    os.system("""
    cd {0}
    echo Generating SSL resources in {0}

    # Step 1
    keytool -keystore kafka.server.keystore.jks -alias localhost -validity 1 \
      -genkey -storepass foobar -keypass foobar \
      -dname "CN=localhost, OU=kafka-python, O=kafka-python, L=SF, ST=CA, C=US" \
      -ext SAN=dns:localhost

    # Step 2
    openssl genrsa -out ca-key 2048
    openssl req -new -x509 -key ca-key -out ca-cert -days 1 \
      -subj "/C=US/ST=CA/O=MyOrg, Inc./CN=mydomain.com"
    keytool -keystore kafka.server.truststore.jks -alias CARoot -import \
      -file ca-cert -storepass foobar -noprompt

    # Step 3
    keytool -keystore kafka.server.keystore.jks -alias localhost -certreq \
      -file cert-file -storepass foobar
    openssl x509 -req -CA ca-cert -CAkey ca-key -in cert-file -out cert-signed \
      -days 1 -CAcreateserial -passin pass:foobar
    keytool -keystore kafka.server.keystore.jks -alias CARoot -import \
      -file ca-cert -storepass foobar -noprompt
    keytool -keystore kafka.server.keystore.jks -alias localhost -import \
      -file cert-signed -storepass foobar -noprompt
    """.format(directory))

class Fixture(object):
    kafka_version = os.environ.get('KAFKA_VERSION', '1.1.0')
    scala_version = os.environ.get("SCALA_VERSION", '2.11')
    project_root = os.environ.get('PROJECT_ROOT',
                                  os.path.abspath(os.path.join(os.path.dirname(__file__), "..")))
    kafka_root = os.environ.get("KAFKA_ROOT",
                                os.path.join(project_root, 'servers', kafka_version, "kafka-bin"))

    def __init__(self):
        self.child = None

    @classmethod
    def download_official_distribution(cls,
                                       kafka_version=None,
                                       scala_version=None,
                                       output_dir=None):
        if not kafka_version:
            kafka_version = cls.kafka_version
        if not scala_version:
            scala_version = cls.scala_version
        if not output_dir:
            output_dir = os.path.join(cls.project_root, 'servers', 'dist')

        distfile = 'kafka_%s-%s' % (scala_version, kafka_version,)
        url_base = 'https://archive.apache.org/dist/kafka/%s/' % (kafka_version,)
        output_file = os.path.join(output_dir, distfile + '.tgz')

        if os.path.isfile(output_file):
            log.info("Found file already on disk: %s", output_file)
            return output_file

        # New tarballs are .tgz, older ones are sometimes .tar.gz
        try:
            url = url_base + distfile + '.tgz'
            log.info("Attempting to download %s", url)
            response = urllib.request.urlopen(url)
        except urllib.error.HTTPError:
            log.exception("HTTP Error")
            url = url_base + distfile + '.tar.gz'
            log.info("Attempting to download %s", url)
            response = urllib.request.urlopen(url)

        log.info("Saving distribution file to %s", output_file)
        with open(output_file, 'w') as output_file_fd:
            output_file_fd.write(response.read())

        return output_file

    @classmethod
    def test_resource(cls, filename):
        return os.path.join(cls.project_root, "servers", cls.kafka_version, "resources", filename)

    @classmethod
    def kafka_run_class_args(cls, *args):
        result = [os.path.join(cls.kafka_root, 'bin', 'kafka-run-class.sh')]
        result.extend([str(arg) for arg in args])
        return result

    def kafka_run_class_env(self):
        env = os.environ.copy()
        env['KAFKA_LOG4J_OPTS'] = "-Dlog4j.configuration=file:%s" % \
                                  (self.test_resource("log4j.properties"),)
        return env

    @classmethod
    def render_template(cls, source_file, target_file, binding):
        log.info('Rendering %s from template %s', target_file.strpath, source_file)
        with open(source_file, "r") as handle:
            template = handle.read()
            assert len(template) > 0, 'Empty template %s' % (source_file,)
        with open(target_file.strpath, "w") as handle:
            handle.write(template.format(**binding))
            handle.flush()
            os.fsync(handle)

        # fsync directory for durability
        # https://blog.gocept.com/2013/07/15/reliable-file-updates-with-python/
        dirfd = os.open(os.path.dirname(target_file.strpath), os.O_DIRECTORY)
        os.fsync(dirfd)
        os.close(dirfd)

    def dump_logs(self):
        self.child.dump_logs()

class ZookeeperFixture(Fixture):
    @classmethod
    def instance(cls):
        if "ZOOKEEPER_URI" in os.environ:
            parse = urlparse(os.environ["ZOOKEEPER_URI"])
            (host, port) = (parse.hostname, parse.port)
            fixture = ExternalService(host, port)
        else:
            (host, port) = ("127.0.0.1", None)
            fixture = cls(host, port)

        fixture.open()
        return fixture

    def __init__(self, host, port, tmp_dir=None):
        super(ZookeeperFixture, self).__init__()
        self.host = host
        self.port = port

        self.tmp_dir = tmp_dir

    def kafka_run_class_env(self):
        env = super(ZookeeperFixture, self).kafka_run_class_env()
        env['LOG_DIR'] = self.tmp_dir.join('logs').strpath
        return env

    def out(self, message):
        log.info("*** Zookeeper [%s:%s]: %s", self.host, self.port or '(auto)', message)

    def open(self):
        if self.tmp_dir is None:
            self.tmp_dir = py.path.local.mkdtemp() #pylint: disable=no-member
        self.tmp_dir.ensure(dir=True)

        self.out("Running local instance...")
        log.info("  host    = %s", self.host)
        log.info("  port    = %s", self.port or '(auto)')
        log.info("  tmp_dir = %s", self.tmp_dir.strpath)

        # Configure Zookeeper child process
        template = self.test_resource("zookeeper.properties")
        properties = self.tmp_dir.join("zookeeper.properties")
        args = self.kafka_run_class_args("org.apache.zookeeper.server.quorum.QuorumPeerMain",
                                         properties.strpath)
        env = self.kafka_run_class_env()

        # Party!
        timeout = 5
        max_timeout = 120
        backoff = 1
        end_at = time.time() + max_timeout
        tries = 1
        auto_port = (self.port is None)
        while time.time() < end_at:
            if auto_port:
                self.port = get_open_port()
            self.out('Attempting to start on port %d (try #%d)' % (self.port, tries))
            self.render_template(template, properties, vars(self))
            self.child = SpawnedService(args, env)
            self.child.start()
            timeout = min(timeout, max(end_at - time.time(), 0))
            if self.child.wait_for(r"binding to port", timeout=timeout):
                break
            self.child.dump_logs()
            self.child.stop()
            timeout *= 2
            time.sleep(backoff)
            tries += 1
            backoff += 1
        else:
            raise RuntimeError('Failed to start Zookeeper before max_timeout')
        self.out("Done!")
        atexit.register(self.close)

    def close(self):
        if self.child is None:
            return
        self.out("Stopping...")
        self.child.stop()
        self.child = None
        self.out("Done!")
        self.tmp_dir.remove()

    def __del__(self):
        self.close()


class KafkaFixture(Fixture):
    @classmethod
    def instance(cls, broker_id, zookeeper, zk_chroot=None,
                 host=None, port=None,
                 transport='PLAINTEXT', replicas=1, partitions=2,
                 sasl_mechanism='PLAIN', auto_create_topic=True, tmp_dir=None):

        if zk_chroot is None:
            zk_chroot = "kafka-python_" + str(uuid.uuid4()).replace("-", "_")
        if "KAFKA_URI" in os.environ:
            parse = urlparse(os.environ["KAFKA_URI"])
            (host, port) = (parse.hostname, parse.port)
            fixture = ExternalService(host, port)
        else:
            if host is None:
                host = "localhost"
            fixture = KafkaFixture(host, port, broker_id,
                                   zookeeper, zk_chroot,
                                   transport=transport,
                                   replicas=replicas, partitions=partitions,
                                   sasl_mechanism=sasl_mechanism,
                                   auto_create_topic=auto_create_topic,
                                   tmp_dir=tmp_dir)

            fixture.open()
        return fixture

    def __init__(self, host, port, broker_id, zookeeper, zk_chroot,
                 replicas=1, partitions=2, transport='PLAINTEXT',
                 sasl_mechanism='PLAIN', auto_create_topic=True,
                 tmp_dir=None):
        super(KafkaFixture, self).__init__()

        self.host = host
        self.port = port

        self.broker_id = broker_id
        self.auto_create_topic = auto_create_topic
        self.transport = transport.upper()
        self.sasl_mechanism = sasl_mechanism.upper()
        self.ssl_dir = self.test_resource('ssl')

        # TODO: checking for port connection would be better than scanning logs
        # until then, we need the pattern to work across all supported broker versions
        # The logging format changed slightly in 1.0.0
        self.start_pattern = r"\[Kafka ?Server (id=)?%d\],? started" % (broker_id,)

        self.zookeeper = zookeeper
        self.zk_chroot = zk_chroot
        # Add the attributes below for the template binding
        self.zk_host = self.zookeeper.host
        self.zk_port = self.zookeeper.port

        self.replicas = replicas
        self.partitions = partitions

        self.tmp_dir = tmp_dir
        self.running = False

        self._client = None

    def bootstrap_server(self):
        return '%s:%d' % (self.host, self.port)

    def kafka_run_class_env(self):
        env = super(KafkaFixture, self).kafka_run_class_env()
        env['LOG_DIR'] = self.tmp_dir.join('logs').strpath
        return env

    def out(self, message):
        log.info("*** Kafka [%s:%s]: %s", self.host, self.port or '(auto)', message)

    def _create_zk_chroot(self):
        self.out("Creating Zookeeper chroot node...")
        args = self.kafka_run_class_args("org.apache.zookeeper.ZooKeeperMain",
                                         "-server",
                                         "%s:%d" % (self.zookeeper.host,
                                                    self.zookeeper.port),
                                         "create",
                                         "/%s" % (self.zk_chroot,),
                                         "kafka-python")
        env = self.kafka_run_class_env()
        proc = subprocess.Popen(args, env=env, stdout=subprocess.PIPE, stderr=subprocess.PIPE)
        stdout, stderr = proc.communicate()

<<<<<<< HEAD
=======
        stdout, stderr = proc.communicate()

>>>>>>> be7f9358
        if proc.returncode != 0:
            self.out("Failed to create Zookeeper chroot node")
            self.out(stdout)
            self.out(stderr)
            raise RuntimeError("Failed to create Zookeeper chroot node")
        self.out("Kafka chroot created in Zookeeper!")

    def start(self):
        # Configure Kafka child process
        properties = self.tmp_dir.join("kafka.properties")
        template = self.test_resource("kafka.properties")
        args = self.kafka_run_class_args("kafka.Kafka", properties.strpath)
        env = self.kafka_run_class_env()

        timeout = 5
        max_timeout = 120
        backoff = 1
        end_at = time.time() + max_timeout
        tries = 1
        auto_port = (self.port is None)
        while time.time() < end_at:
            # We have had problems with port conflicts on travis
            # so we will try a different port on each retry
            # unless the fixture was passed a specific port
            if auto_port:
                self.port = get_open_port()
            self.out('Attempting to start on port %d (try #%d)' % (self.port, tries))
            self.render_template(template, properties, vars(self))
            self.child = SpawnedService(args, env)
            self.child.start()
            timeout = min(timeout, max(end_at - time.time(), 0))
            if self.child.wait_for(self.start_pattern, timeout=timeout):
                break
            self.child.dump_logs()
            self.child.stop()
            timeout *= 2
            time.sleep(backoff)
            tries += 1
            backoff += 1
        else:
            raise RuntimeError('Failed to start KafkaInstance before max_timeout')

        (self._client,) = self.get_clients(1, '_internal_client')

        self.out("Done!")
        self.running = True

    def open(self):
        if self.running:
            self.out("Instance already running")
            return

        # Create directories
        if self.tmp_dir is None:
            self.tmp_dir = py.path.local.mkdtemp() #pylint: disable=no-member
        self.tmp_dir.ensure(dir=True)
        self.tmp_dir.ensure('logs', dir=True)
        self.tmp_dir.ensure('data', dir=True)

        self.out("Running local instance...")
        log.info("  host       = %s", self.host)
        log.info("  port       = %s", self.port or '(auto)')
        log.info("  transport  = %s", self.transport)
        log.info("  broker_id  = %s", self.broker_id)
        log.info("  zk_host    = %s", self.zookeeper.host)
        log.info("  zk_port    = %s", self.zookeeper.port)
        log.info("  zk_chroot  = %s", self.zk_chroot)
        log.info("  replicas   = %s", self.replicas)
        log.info("  partitions = %s", self.partitions)
        log.info("  tmp_dir    = %s", self.tmp_dir.strpath)

        self._create_zk_chroot()
        self.start()

        atexit.register(self.close)

    def __del__(self):
        self.close()

    def stop(self):
        if not self.running:
            self.out("Instance already stopped")
            return

        self.out("Stopping...")
        self.child.stop()
        self.child = None
        self.running = False
        self.out("Stopped!")

    def close(self):
        self.stop()
        if self.tmp_dir is not None:
            self.tmp_dir.remove()
            self.tmp_dir = None
        self.out("Done!")

    def dump_logs(self):
        super(KafkaFixture, self).dump_logs()
        self.zookeeper.dump_logs()

    def _send_request(self, request, timeout=None):
        def _failure(error):
            raise error
        retries = 10
        while True:
            node_id = self._client.least_loaded_node()
            for connect_retry in range(40):
                self._client.maybe_connect(node_id)
                if self._client.connected(node_id):
                    break
                self._client.poll(timeout_ms=100)
            else:
                raise RuntimeError('Could not connect to broker with node id %d' % (node_id,))

            try:
                future = self._client.send(node_id, request)
                future.error_on_callbacks = True
                future.add_errback(_failure)
                return self._client.poll(future=future, timeout_ms=timeout)
            except Exception as exc:
                time.sleep(1)
                retries -= 1
                if retries == 0:
                    raise exc
                else:
                    pass # retry

    def _create_topic(self, topic_name, num_partitions, replication_factor, timeout_ms=10000):
        if num_partitions is None:
            num_partitions = self.partitions
        if replication_factor is None:
            replication_factor = self.replicas

        # Try different methods to create a topic, from the fastest to the slowest
        if self.auto_create_topic and \
           num_partitions == self.partitions and \
           replication_factor == self.replicas:
            self._send_request(MetadataRequest[0]([topic_name]))
        elif version() >= (0, 10, 1, 0):
            request = CreateTopicsRequest[0]([(topic_name, num_partitions,
                                               replication_factor, [], [])], timeout_ms)
            result = self._send_request(request, timeout=timeout_ms)
            for topic_result in result[0].topic_error_codes:
                error_code = topic_result[1]
                if error_code != 0:
                    raise errors.for_code(error_code)
        else:
            args = self.kafka_run_class_args('kafka.admin.TopicCommand',
                                             '--zookeeper', '%s:%s/%s' % (self.zookeeper.host,
                                                                          self.zookeeper.port,
                                                                          self.zk_chroot),
                                             '--create',
                                             '--topic', topic_name,
                                             '--partitions', self.partitions \
                                                 if num_partitions is None else num_partitions,
                                             '--replication-factor', self.replicas \
                                                 if replication_factor is None \
                                                 else replication_factor)
            if version() >= (0, 10):
                args.append('--if-not-exists')
            env = self.kafka_run_class_env()
            proc = subprocess.Popen(args, env=env, stdout=subprocess.PIPE, stderr=subprocess.PIPE)
            stdout, stderr = proc.communicate()
            if proc.returncode != 0:
                if not 'kafka.common.TopicExistsException' in stdout:
                    self.out("Failed to create topic %s" % (topic_name,))
                    self.out(stdout)
                    self.out(stderr)
                    raise RuntimeError("Failed to create topic %s" % (topic_name,))

    def create_topics(self, topic_names, num_partitions=None, replication_factor=None):
        for topic_name in topic_names:
            self._create_topic(topic_name, num_partitions, replication_factor)

    def get_clients(self, cnt=1, client_id=None):
        if client_id is None:
            client_id = 'client'
        return tuple(KafkaClient(client_id='%s_%s' % (client_id, random_string(4)),
                                 bootstrap_servers=self.bootstrap_server()) for x in range(cnt))

    def get_consumers(self, cnt, topics, **params):
        params.setdefault('client_id', 'consumer')
        params.setdefault('heartbeat_interval_ms', 500)
        params['bootstrap_servers'] = self.bootstrap_server()
        client_id = params['client_id']
        for x in range(cnt):
            params['client_id'] = '%s_%s' % (client_id, random_string(4))
            yield KafkaConsumer(*topics, **params)

    def get_producers(self, cnt, **params):
        params.setdefault('client_id', 'producer')
        params['bootstrap_servers'] = self.bootstrap_server()
        client_id = params['client_id']
        for x in range(cnt):
            params['client_id'] = '%s_%s' % (client_id, random_string(4))
            yield KafkaProducer(**params)

    def get_simple_client(self, **params):
        params.setdefault('client_id', 'simple_client')
        return SimpleClient(self.bootstrap_server(), **params)<|MERGE_RESOLUTION|>--- conflicted
+++ resolved
@@ -326,11 +326,6 @@
         proc = subprocess.Popen(args, env=env, stdout=subprocess.PIPE, stderr=subprocess.PIPE)
         stdout, stderr = proc.communicate()
 
-<<<<<<< HEAD
-=======
-        stdout, stderr = proc.communicate()
-
->>>>>>> be7f9358
         if proc.returncode != 0:
             self.out("Failed to create Zookeeper chroot node")
             self.out(stdout)
