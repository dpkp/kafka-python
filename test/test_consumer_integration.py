--- conflicted
+++ resolved
@@ -7,14 +7,6 @@
 
 from . import unittest
 from kafka import (
-<<<<<<< HEAD
-    KafkaConsumer, MultiProcessConsumer, OldKafkaConsumer, SimpleConsumer,
-    create_message, create_gzip_message
-)
-from kafka.consumer.base import MAX_FETCH_BUFFER_SIZE_BYTES
-from kafka.errors import ConsumerFetchSizeTooSmall, OffsetOutOfRangeError, ConsumerTimeout
-from kafka.structs import ProduceRequestPayload, TopicPartition
-=======
     KafkaConsumer, MultiProcessConsumer, SimpleConsumer, create_message,
     create_gzip_message, KafkaProducer
 )
@@ -26,7 +18,6 @@
 from kafka.structs import (
     ProduceRequestPayload, TopicPartition, OffsetAndTimestamp
 )
->>>>>>> 26cfc0ad
 
 from test.fixtures import ZookeeperFixture, KafkaFixture
 from test.testutil import (
@@ -106,20 +97,11 @@
                                  **configs)
         return consumer
 
-<<<<<<< HEAD
-    def old_kafka_consumer(self, **configs):
-        brokers = '%s:%d' % (self.server.host, self.server.port)
-        consumer = OldKafkaConsumer(self.topic,
-                                    bootstrap_servers=brokers,
-                                    **configs)
-        return consumer
-=======
     def kafka_producer(self, **configs):
         brokers = '%s:%d' % (self.server.host, self.server.port)
         producer = KafkaProducer(
             bootstrap_servers=brokers, **configs)
         return producer
->>>>>>> 26cfc0ad
 
     def test_simple_consumer(self):
         self.send_messages(0, range(0, 100))
@@ -665,97 +647,6 @@
         self.assert_message_count(output_msgs2, 20)
         self.assertEqual(len(set(output_msgs1) | set(output_msgs2)), 200)
 
-<<<<<<< HEAD
-    @kafka_versions('>=0.8.1')
-    def test_old_kafka_consumer__offset_commit_resume(self):
-        GROUP_ID = random_string(10).encode('utf-8')
-
-        self.send_messages(0, range(0, 100))
-        self.send_messages(1, range(100, 200))
-
-        # Start a consumer
-        consumer1 = self.old_kafka_consumer(
-            group_id=GROUP_ID,
-            auto_commit_enable=True,
-            auto_commit_interval_ms=None,
-            auto_commit_interval_messages=20,
-            auto_offset_reset='smallest',
-        )
-
-        # Grab the first 195 messages
-        output_msgs1 = []
-        for _ in xrange(195):
-            m = consumer1.next()
-            output_msgs1.append(m)
-            consumer1.task_done(m)
-        self.assert_message_count(output_msgs1, 195)
-
-        # The total offset across both partitions should be at 180
-        consumer2 = self.old_kafka_consumer(
-            group_id=GROUP_ID,
-            auto_commit_enable=True,
-            auto_commit_interval_ms=None,
-            auto_commit_interval_messages=20,
-            consumer_timeout_ms=100,
-            auto_offset_reset='smallest',
-        )
-
-        # 181-200
-        output_msgs2 = []
-        with self.assertRaises(ConsumerTimeout):
-            while True:
-                m = consumer2.next()
-                output_msgs2.append(m)
-        self.assert_message_count(output_msgs2, 20)
-        self.assertEqual(len(set(output_msgs1) & set(output_msgs2)), 15)
-
-    @kafka_versions(">=0.9.0.0")
-    def test_old_kafka_consumer__offset_commit_resume_dual(self):
-        GROUP_ID = random_string(10).encode('utf-8')
-
-        self.send_messages(0, range(0, 100))
-        self.send_messages(1, range(100, 200))
-
-        # Start a consumer
-        consumer1 = self.old_kafka_consumer(
-            group_id=GROUP_ID,
-            auto_commit_enable=True,
-            auto_commit_interval_ms=None,
-            auto_commit_interval_messages=20,
-            auto_offset_reset='smallest',
-            offset_storage='kafka',
-        )
-
-        # Grab the first 195 messages
-        output_msgs1 = []
-        for _ in xrange(195):
-            m = consumer1.next()
-            output_msgs1.append(m)
-            consumer1.task_done(m)
-        self.assert_message_count(output_msgs1, 195)
-
-        # The total offset across both partitions should be at 180
-        consumer2 = self.old_kafka_consumer(
-            group_id=GROUP_ID,
-            auto_commit_enable=True,
-            auto_commit_interval_ms=None,
-            auto_commit_interval_messages=20,
-            consumer_timeout_ms=100,
-            auto_offset_reset='smallest',
-            offset_storage='dual',
-        )
-
-        # 181-200
-        output_msgs2 = []
-        with self.assertRaises(ConsumerTimeout):
-            while True:
-                m = consumer2.next()
-                output_msgs2.append(m)
-        self.assert_message_count(output_msgs2, 20)
-        self.assertEqual(len(set(output_msgs1) & set(output_msgs2)), 15)
-
-=======
->>>>>>> 26cfc0ad
     @kafka_versions('>=0.10.1')
     def test_kafka_consumer_max_bytes_simple(self):
         self.send_messages(0, range(100, 200))
@@ -764,29 +655,17 @@
         # Start a consumer
         consumer = self.kafka_consumer(
             auto_offset_reset='earliest', fetch_max_bytes=300)
-<<<<<<< HEAD
-        fetched_size = 0
-=======
->>>>>>> 26cfc0ad
         seen_partitions = set([])
         for i in range(10):
             poll_res = consumer.poll(timeout_ms=100)
             for partition, msgs in six.iteritems(poll_res):
                 for msg in msgs:
-<<<<<<< HEAD
-                    fetched_size += len(msg.value)
-=======
->>>>>>> 26cfc0ad
                     seen_partitions.add(partition)
 
         # Check that we fetched at least 1 message from both partitions
         self.assertEqual(
             seen_partitions, set([
                 TopicPartition(self.topic, 0), TopicPartition(self.topic, 1)]))
-<<<<<<< HEAD
-        self.assertLess(fetched_size, 3000)
-=======
->>>>>>> 26cfc0ad
 
     @kafka_versions('>=0.10.1')
     def test_kafka_consumer_max_bytes_one_msg(self):
@@ -795,9 +674,6 @@
         self.send_messages(0, range(100, 200))
 
         # Start a consumer. FetchResponse_v3 should always include at least 1
-<<<<<<< HEAD
-        # full msg, so by setting fetch_max_bytes=1 we must get 1 msg at a time
-=======
         # full msg, so by setting fetch_max_bytes=1 we should get 1 msg at a time
         # But 0.11.0.0 returns 1 MessageSet at a time when the messages are
         # stored in the new v2 format by the broker.
@@ -806,25 +682,10 @@
         # how many messages are included in a FetchResponse, as long as it is
         # non-zero. I would not mind if we deleted this test. It caused
         # a minor headache when testing 0.11.0.0.
->>>>>>> 26cfc0ad
         group = 'test-kafka-consumer-max-bytes-one-msg-' + random_string(5)
         consumer = self.kafka_consumer(
             group_id=group,
             auto_offset_reset='earliest',
-<<<<<<< HEAD
-            fetch_max_bytes=1)
-        fetched_msgs = []
-        # A bit hacky, but we need this in order for message count to be exact
-        consumer._coordinator.ensure_active_group()
-        for i in range(10):
-            poll_res = consumer.poll(timeout_ms=2000)
-            print(poll_res)
-            for partition, msgs in six.iteritems(poll_res):
-                for msg in msgs:
-                    fetched_msgs.append(msg)
-
-        self.assertEqual(len(fetched_msgs), 10)
-=======
             consumer_timeout_ms=5000,
             fetch_max_bytes=1)
 
@@ -939,5 +800,4 @@
             consumer.offsets_for_times({tp: -1})
 
         with self.assertRaises(KafkaTimeoutError):
-            consumer.offsets_for_times({bad_tp: 0})
->>>>>>> 26cfc0ad
+            consumer.offsets_for_times({bad_tp: 0})