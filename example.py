--- conflicted
+++ resolved
@@ -12,11 +12,7 @@
         print(message)
 
 def main():
-<<<<<<< HEAD
-    client = Kafka081Client("localhost", 9092)
-=======
-    client = KafkaClient("localhost:9092")
->>>>>>> ab89a44e
+    client = Kafka081Client("localhost:9092")
     produce_example(client)
     consume_example(client)
 
