from __future__ import absolute_import

from collections import defaultdict
import copy
import logging
import socket

from . import ConfigResourceType
from kafka.vendor import six

from kafka.admin.acl_resource import ACLOperation, ACLPermissionType, ACLFilter, ACL, ResourcePattern, ResourceType, \
    ACLResourcePatternType
from kafka.client_async import KafkaClient, selectors
from kafka.coordinator.protocol import ConsumerProtocolMemberMetadata, ConsumerProtocolMemberAssignment, ConsumerProtocol
import kafka.errors as Errors
from kafka.errors import (
    IncompatibleBrokerVersion, KafkaConfigurationError, NotControllerError,
    UnrecognizedBrokerVersion, IllegalArgumentError)
from kafka.metrics import MetricConfig, Metrics
from kafka.protocol.admin import (
    CreateTopicsRequest, DeleteTopicsRequest, DescribeConfigsRequest, AlterConfigsRequest, CreatePartitionsRequest,
    ListGroupsRequest, DescribeGroupsRequest, DescribeAclsRequest, CreateAclsRequest, DeleteAclsRequest,
    DeleteGroupsRequest
)
from kafka.protocol.commit import GroupCoordinatorRequest, OffsetFetchRequest
from kafka.protocol.metadata import MetadataRequest
from kafka.protocol.types import Array
from kafka.structs import TopicPartition, OffsetAndMetadata, MemberInformation, GroupInformation
from kafka.version import __version__


log = logging.getLogger(__name__)


class KafkaAdminClient(object):
    """A class for administering the Kafka cluster.

    Warning:
        This is an unstable interface that was recently added and is subject to
        change without warning. In particular, many methods currently return
        raw protocol tuples. In future releases, we plan to make these into
        nicer, more pythonic objects. Unfortunately, this will likely break
        those interfaces.

    The KafkaAdminClient class will negotiate for the latest version of each message
    protocol format supported by both the kafka-python client library and the
    Kafka broker. Usage of optional fields from protocol versions that are not
    supported by the broker will result in IncompatibleBrokerVersion exceptions.

    Use of this class requires a minimum broker version >= 0.10.0.0.

    Keyword Arguments:
        bootstrap_servers: 'host[:port]' string (or list of 'host[:port]'
            strings) that the consumer should contact to bootstrap initial
            cluster metadata. This does not have to be the full node list.
            It just needs to have at least one broker that will respond to a
            Metadata API Request. Default port is 9092. If no servers are
            specified, will default to localhost:9092.
        client_id (str): a name for this client. This string is passed in
            each request to servers and can be used to identify specific
            server-side log entries that correspond to this client. Also
            submitted to GroupCoordinator for logging with respect to
            consumer group administration. Default: 'kafka-python-{version}'
        reconnect_backoff_ms (int): The amount of time in milliseconds to
            wait before attempting to reconnect to a given host.
            Default: 50.
        reconnect_backoff_max_ms (int): The maximum amount of time in
            milliseconds to backoff/wait when reconnecting to a broker that has
            repeatedly failed to connect. If provided, the backoff per host
            will increase exponentially for each consecutive connection
            failure, up to this maximum. Once the maximum is reached,
            reconnection attempts will continue periodically with this fixed
            rate. To avoid connection storms, a randomization factor of 0.2
            will be applied to the backoff resulting in a random range between
            20% below and 20% above the computed value. Default: 1000.
        request_timeout_ms (int): Client request timeout in milliseconds.
            Default: 30000.
        connections_max_idle_ms: Close idle connections after the number of
            milliseconds specified by this config. The broker closes idle
            connections after connections.max.idle.ms, so this avoids hitting
            unexpected socket disconnected errors on the client.
            Default: 540000
        retry_backoff_ms (int): Milliseconds to backoff when retrying on
            errors. Default: 100.
        max_in_flight_requests_per_connection (int): Requests are pipelined
            to kafka brokers up to this number of maximum requests per
            broker connection. Default: 5.
        receive_buffer_bytes (int): The size of the TCP receive buffer
            (SO_RCVBUF) to use when reading data. Default: None (relies on
            system defaults). Java client defaults to 32768.
        send_buffer_bytes (int): The size of the TCP send buffer
            (SO_SNDBUF) to use when sending data. Default: None (relies on
            system defaults). Java client defaults to 131072.
        socket_options (list): List of tuple-arguments to socket.setsockopt
            to apply to broker connection sockets. Default:
            [(socket.IPPROTO_TCP, socket.TCP_NODELAY, 1)]
        metadata_max_age_ms (int): The period of time in milliseconds after
            which we force a refresh of metadata even if we haven't seen any
            partition leadership changes to proactively discover any new
            brokers or partitions. Default: 300000
        security_protocol (str): Protocol used to communicate with brokers.
            Valid values are: PLAINTEXT, SSL, SASL_PLAINTEXT, SASL_SSL.
            Default: PLAINTEXT.
        ssl_context (ssl.SSLContext): Pre-configured SSLContext for wrapping
            socket connections. If provided, all other ssl_* configurations
            will be ignored. Default: None.
        ssl_check_hostname (bool): Flag to configure whether SSL handshake
            should verify that the certificate matches the broker's hostname.
            Default: True.
        ssl_cafile (str): Optional filename of CA file to use in certificate
            verification. Default: None.
        ssl_certfile (str): Optional filename of file in PEM format containing
            the client certificate, as well as any CA certificates needed to
            establish the certificate's authenticity. Default: None.
        ssl_keyfile (str): Optional filename containing the client private key.
            Default: None.
        ssl_password (str): Optional password to be used when loading the
            certificate chain. Default: None.
        ssl_crlfile (str): Optional filename containing the CRL to check for
            certificate expiration. By default, no CRL check is done. When
            providing a file, only the leaf certificate will be checked against
            this CRL. The CRL can only be checked with Python 3.4+ or 2.7.9+.
            Default: None.
        api_version (tuple): Specify which Kafka API version to use. If set
            to None, KafkaClient will attempt to infer the broker version by
            probing various APIs. Example: (0, 10, 2). Default: None
        api_version_auto_timeout_ms (int): number of milliseconds to throw a
            timeout exception from the constructor when checking the broker
            api version. Only applies if api_version is None
        selector (selectors.BaseSelector): Provide a specific selector
            implementation to use for I/O multiplexing.
            Default: selectors.DefaultSelector
        metrics (kafka.metrics.Metrics): Optionally provide a metrics
            instance for capturing network IO stats. Default: None.
        metric_group_prefix (str): Prefix for metric names. Default: ''
        sasl_mechanism (str): Authentication mechanism when security_protocol
            is configured for SASL_PLAINTEXT or SASL_SSL. Valid values are:
            PLAIN, GSSAPI, OAUTHBEARER, SCRAM-SHA-256, SCRAM-SHA-512.
        sasl_plain_username (str): username for sasl PLAIN and SCRAM authentication.
            Required if sasl_mechanism is PLAIN or one of the SCRAM mechanisms.
        sasl_plain_password (str): password for sasl PLAIN and SCRAM authentication.
            Required if sasl_mechanism is PLAIN or one of the SCRAM mechanisms.
        sasl_kerberos_service_name (str): Service name to include in GSSAPI
            sasl mechanism handshake. Default: 'kafka'
        sasl_kerberos_domain_name (str): kerberos domain name to use in GSSAPI
            sasl mechanism handshake. Default: one of bootstrap servers
        sasl_oauth_token_provider (AbstractTokenProvider): OAuthBearer token provider
            instance. (See kafka.oauth.abstract). Default: None
<<<<<<< HEAD
        socks5_proxy (str): Socks5 proxy url. Default: None
=======
        kafka_client (callable): Custom class / callable for creating KafkaClient instances
>>>>>>> 00750aaa

    """
    DEFAULT_CONFIG = {
        # client configs
        'bootstrap_servers': 'localhost',
        'client_id': 'kafka-python-' + __version__,
        'request_timeout_ms': 30000,
        'connections_max_idle_ms': 9 * 60 * 1000,
        'reconnect_backoff_ms': 50,
        'reconnect_backoff_max_ms': 1000,
        'max_in_flight_requests_per_connection': 5,
        'receive_buffer_bytes': None,
        'send_buffer_bytes': None,
        'socket_options': [(socket.IPPROTO_TCP, socket.TCP_NODELAY, 1)],
        'sock_chunk_bytes': 4096,  # undocumented experimental option
        'sock_chunk_buffer_count': 1000,  # undocumented experimental option
        'retry_backoff_ms': 100,
        'metadata_max_age_ms': 300000,
        'security_protocol': 'PLAINTEXT',
        'ssl_context': None,
        'ssl_check_hostname': True,
        'ssl_cafile': None,
        'ssl_certfile': None,
        'ssl_keyfile': None,
        'ssl_password': None,
        'ssl_crlfile': None,
        'api_version': None,
        'api_version_auto_timeout_ms': 2000,
        'selector': selectors.DefaultSelector,
        'sasl_mechanism': None,
        'sasl_plain_username': None,
        'sasl_plain_password': None,
        'sasl_kerberos_service_name': 'kafka',
        'sasl_kerberos_domain_name': None,
        'sasl_oauth_token_provider': None,
        'socks5_proxy': None,

        # metrics configs
        'metric_reporters': [],
        'metrics_num_samples': 2,
        'metrics_sample_window_ms': 30000,
        'kafka_client': KafkaClient,
    }

    def __init__(self, **configs):
        log.debug("Starting KafkaAdminClient with configuration: %s", configs)
        extra_configs = set(configs).difference(self.DEFAULT_CONFIG)
        if extra_configs:
            raise KafkaConfigurationError("Unrecognized configs: {}".format(extra_configs))

        self.config = copy.copy(self.DEFAULT_CONFIG)
        self.config.update(configs)

        # Configure metrics
        metrics_tags = {'client-id': self.config['client_id']}
        metric_config = MetricConfig(samples=self.config['metrics_num_samples'],
                                     time_window_ms=self.config['metrics_sample_window_ms'],
                                     tags=metrics_tags)
        reporters = [reporter() for reporter in self.config['metric_reporters']]
        self._metrics = Metrics(metric_config, reporters)

        self._client = self.config['kafka_client'](
            metrics=self._metrics,
            metric_group_prefix='admin',
            **self.config
        )
        self._client.check_version(timeout=(self.config['api_version_auto_timeout_ms'] / 1000))

        # Get auto-discovered version from client if necessary
        if self.config['api_version'] is None:
            self.config['api_version'] = self._client.config['api_version']

        self._closed = False
        self._refresh_controller_id()
        log.debug("KafkaAdminClient started.")

    def close(self):
        """Close the KafkaAdminClient connection to the Kafka broker."""
        if not hasattr(self, '_closed') or self._closed:
            log.info("KafkaAdminClient already closed.")
            return

        self._metrics.close()
        self._client.close()
        self._closed = True
        log.debug("KafkaAdminClient is now closed.")

    def _matching_api_version(self, operation):
        """Find the latest version of the protocol operation supported by both
        this library and the broker.

        This resolves to the lesser of either the latest api version this
        library supports, or the max version supported by the broker.

        :param operation: A list of protocol operation versions from kafka.protocol.
        :return: The max matching version number between client and broker.
        """
        broker_api_versions = self._client.get_api_versions()
        api_key = operation[0].API_KEY
        if broker_api_versions is None or api_key not in broker_api_versions:
            raise IncompatibleBrokerVersion(
                "Kafka broker does not support the '{}' Kafka protocol."
                .format(operation[0].__name__))
        min_version, max_version = broker_api_versions[api_key]
        version = min(len(operation) - 1, max_version)
        if version < min_version:
            # max library version is less than min broker version. Currently,
            # no Kafka versions specify a min msg version. Maybe in the future?
            raise IncompatibleBrokerVersion(
                "No version of the '{}' Kafka protocol is supported by both the client and broker."
                .format(operation[0].__name__))
        return version

    def _validate_timeout(self, timeout_ms):
        """Validate the timeout is set or use the configuration default.

        :param timeout_ms: The timeout provided by api call, in milliseconds.
        :return: The timeout to use for the operation.
        """
        return timeout_ms or self.config['request_timeout_ms']

    def _refresh_controller_id(self):
        """Determine the Kafka cluster controller."""
        version = self._matching_api_version(MetadataRequest)
        if 1 <= version <= 6:
            request = MetadataRequest[version]()
            future = self._send_request_to_node(self._client.least_loaded_node(), request)

            self._wait_for_futures([future])

            response = future.value
            controller_id = response.controller_id
            # verify the controller is new enough to support our requests
            controller_version = self._client.check_version(controller_id, timeout=(self.config['api_version_auto_timeout_ms'] / 1000))
            if controller_version < (0, 10, 0):
                raise IncompatibleBrokerVersion(
                    "The controller appears to be running Kafka {}. KafkaAdminClient requires brokers >= 0.10.0.0."
                    .format(controller_version))
            self._controller_id = controller_id
        else:
            raise UnrecognizedBrokerVersion(
                "Kafka Admin interface cannot determine the controller using MetadataRequest_v{}."
                .format(version))

    def _find_coordinator_id_send_request(self, group_id):
        """Send a FindCoordinatorRequest to a broker.

        :param group_id: The consumer group ID. This is typically the group
            name as a string.
        :return: A message future
        """
        # TODO add support for dynamically picking version of
        # GroupCoordinatorRequest which was renamed to FindCoordinatorRequest.
        # When I experimented with this, the coordinator value returned in
        # GroupCoordinatorResponse_v1 didn't match the value returned by
        # GroupCoordinatorResponse_v0 and I couldn't figure out why.
        version = 0
        # version = self._matching_api_version(GroupCoordinatorRequest)
        if version <= 0:
            request = GroupCoordinatorRequest[version](group_id)
        else:
            raise NotImplementedError(
                "Support for GroupCoordinatorRequest_v{} has not yet been added to KafkaAdminClient."
                .format(version))
        return self._send_request_to_node(self._client.least_loaded_node(), request)

    def _find_coordinator_id_process_response(self, response):
        """Process a FindCoordinatorResponse.

        :param response: a FindCoordinatorResponse.
        :return: The node_id of the broker that is the coordinator.
        """
        if response.API_VERSION <= 0:
            error_type = Errors.for_code(response.error_code)
            if error_type is not Errors.NoError:
                # Note: When error_type.retriable, Java will retry... see
                # KafkaAdminClient's handleFindCoordinatorError method
                raise error_type(
                    "FindCoordinatorRequest failed with response '{}'."
                    .format(response))
        else:
            raise NotImplementedError(
                "Support for FindCoordinatorRequest_v{} has not yet been added to KafkaAdminClient."
                .format(response.API_VERSION))
        return response.coordinator_id

    def _find_coordinator_ids(self, group_ids):
        """Find the broker node_ids of the coordinators of the given groups.

        Sends a FindCoordinatorRequest message to the cluster for each group_id.
        Will block until the FindCoordinatorResponse is received for all groups.
        Any errors are immediately raised.

        :param group_ids: A list of consumer group IDs. This is typically the group
            name as a string.
        :return: A dict of {group_id: node_id} where node_id is the id of the
            broker that is the coordinator for the corresponding group.
        """
        groups_futures = {
            group_id: self._find_coordinator_id_send_request(group_id)
            for group_id in group_ids
        }
        self._wait_for_futures(groups_futures.values())
        groups_coordinators = {
            group_id: self._find_coordinator_id_process_response(future.value)
            for group_id, future in groups_futures.items()
        }
        return groups_coordinators

    def _send_request_to_node(self, node_id, request, wakeup=True):
        """Send a Kafka protocol message to a specific broker.

        Returns a future that may be polled for status and results.

        :param node_id: The broker id to which to send the message.
        :param request: The message to send.
        :param wakeup: Optional flag to disable thread-wakeup.
        :return: A future object that may be polled for status and results.
        :exception: The exception if the message could not be sent.
        """
        while not self._client.ready(node_id):
            # poll until the connection to broker is ready, otherwise send()
            # will fail with NodeNotReadyError
            self._client.poll()
        return self._client.send(node_id, request, wakeup)

    def _send_request_to_controller(self, request):
        """Send a Kafka protocol message to the cluster controller.

        Will block until the message result is received.

        :param request: The message to send.
        :return: The Kafka protocol response for the message.
        """
        tries = 2  # in case our cached self._controller_id is outdated
        while tries:
            tries -= 1
            future = self._send_request_to_node(self._controller_id, request)

            self._wait_for_futures([future])

            response = future.value
            # In Java, the error field name is inconsistent:
            #  - CreateTopicsResponse / CreatePartitionsResponse uses topic_errors
            #  - DeleteTopicsResponse uses topic_error_codes
            # So this is a little brittle in that it assumes all responses have
            # one of these attributes and that they always unpack into
            # (topic, error_code) tuples.
            topic_error_tuples = (response.topic_errors if hasattr(response, 'topic_errors')
                    else response.topic_error_codes)
            # Also small py2/py3 compatibility -- py3 can ignore extra values
            # during unpack via: for x, y, *rest in list_of_values. py2 cannot.
            # So for now we have to map across the list and explicitly drop any
            # extra values (usually the error_message)
            for topic, error_code in map(lambda e: e[:2], topic_error_tuples):
                error_type = Errors.for_code(error_code)
                if tries and error_type is NotControllerError:
                    # No need to inspect the rest of the errors for
                    # non-retriable errors because NotControllerError should
                    # either be thrown for all errors or no errors.
                    self._refresh_controller_id()
                    break
                elif error_type is not Errors.NoError:
                    raise error_type(
                        "Request '{}' failed with response '{}'."
                        .format(request, response))
            else:
                return response
        raise RuntimeError("This should never happen, please file a bug with full stacktrace if encountered")

    @staticmethod
    def _convert_new_topic_request(new_topic):
        return (
            new_topic.name,
            new_topic.num_partitions,
            new_topic.replication_factor,
            [
                (partition_id, replicas) for partition_id, replicas in new_topic.replica_assignments.items()
            ],
            [
                (config_key, config_value) for config_key, config_value in new_topic.topic_configs.items()
            ]
        )

    def create_topics(self, new_topics, timeout_ms=None, validate_only=False):
        """Create new topics in the cluster.

        :param new_topics: A list of NewTopic objects.
        :param timeout_ms: Milliseconds to wait for new topics to be created
            before the broker returns.
        :param validate_only: If True, don't actually create new topics.
            Not supported by all versions. Default: False
        :return: Appropriate version of CreateTopicResponse class.
        """
        version = self._matching_api_version(CreateTopicsRequest)
        timeout_ms = self._validate_timeout(timeout_ms)
        if version == 0:
            if validate_only:
                raise IncompatibleBrokerVersion(
                    "validate_only requires CreateTopicsRequest >= v1, which is not supported by Kafka {}."
                    .format(self.config['api_version']))
            request = CreateTopicsRequest[version](
                create_topic_requests=[self._convert_new_topic_request(new_topic) for new_topic in new_topics],
                timeout=timeout_ms
            )
        elif version <= 3:
            request = CreateTopicsRequest[version](
                create_topic_requests=[self._convert_new_topic_request(new_topic) for new_topic in new_topics],
                timeout=timeout_ms,
                validate_only=validate_only
            )
        else:
            raise NotImplementedError(
                "Support for CreateTopics v{} has not yet been added to KafkaAdminClient."
                .format(version))
        # TODO convert structs to a more pythonic interface
        # TODO raise exceptions if errors
        return self._send_request_to_controller(request)

    def delete_topics(self, topics, timeout_ms=None):
        """Delete topics from the cluster.

        :param topics: A list of topic name strings.
        :param timeout_ms: Milliseconds to wait for topics to be deleted
            before the broker returns.
        :return: Appropriate version of DeleteTopicsResponse class.
        """
        version = self._matching_api_version(DeleteTopicsRequest)
        timeout_ms = self._validate_timeout(timeout_ms)
        if version <= 3:
            request = DeleteTopicsRequest[version](
                topics=topics,
                timeout=timeout_ms
            )
            response = self._send_request_to_controller(request)
        else:
            raise NotImplementedError(
                "Support for DeleteTopics v{} has not yet been added to KafkaAdminClient."
                .format(version))
        return response


    def _get_cluster_metadata(self, topics=None, auto_topic_creation=False):
        """
        topics == None means "get all topics"
        """
        version = self._matching_api_version(MetadataRequest)
        if version <= 3:
            if auto_topic_creation:
                raise IncompatibleBrokerVersion(
                    "auto_topic_creation requires MetadataRequest >= v4, which"
                    " is not supported by Kafka {}"
                    .format(self.config['api_version']))

            request = MetadataRequest[version](topics=topics)
        elif version <= 5:
            request = MetadataRequest[version](
                topics=topics,
                allow_auto_topic_creation=auto_topic_creation
            )

        future = self._send_request_to_node(
            self._client.least_loaded_node(),
            request
        )
        self._wait_for_futures([future])
        return future.value

    def list_topics(self):
        metadata = self._get_cluster_metadata(topics=None)
        obj = metadata.to_object()
        return [t['topic'] for t in obj['topics']]

    def describe_topics(self, topics=None):
        metadata = self._get_cluster_metadata(topics=topics)
        obj = metadata.to_object()
        return obj['topics']

    def describe_cluster(self):
        metadata = self._get_cluster_metadata()
        obj = metadata.to_object()
        obj.pop('topics')  # We have 'describe_topics' for this
        return obj

    @staticmethod
    def _convert_describe_acls_response_to_acls(describe_response):
        version = describe_response.API_VERSION

        error = Errors.for_code(describe_response.error_code)
        acl_list = []
        for resources in describe_response.resources:
            if version == 0:
                resource_type, resource_name, acls = resources
                resource_pattern_type = ACLResourcePatternType.LITERAL.value
            elif version <= 1:
                resource_type, resource_name, resource_pattern_type, acls = resources
            else:
                raise NotImplementedError(
                    "Support for DescribeAcls Response v{} has not yet been added to KafkaAdmin."
                        .format(version)
                )
            for acl in acls:
                principal, host, operation, permission_type = acl
                conv_acl = ACL(
                    principal=principal,
                    host=host,
                    operation=ACLOperation(operation),
                    permission_type=ACLPermissionType(permission_type),
                    resource_pattern=ResourcePattern(
                        ResourceType(resource_type),
                        resource_name,
                        ACLResourcePatternType(resource_pattern_type)
                    )
                )
                acl_list.append(conv_acl)

        return (acl_list, error,)

    def describe_acls(self, acl_filter):
        """Describe a set of ACLs

        Used to return a set of ACLs matching the supplied ACLFilter.
        The cluster must be configured with an authorizer for this to work, or
        you will get a SecurityDisabledError

        :param acl_filter: an ACLFilter object
        :return: tuple of a list of matching ACL objects and a KafkaError (NoError if successful)
        """

        version = self._matching_api_version(DescribeAclsRequest)
        if version == 0:
            request = DescribeAclsRequest[version](
                resource_type=acl_filter.resource_pattern.resource_type,
                resource_name=acl_filter.resource_pattern.resource_name,
                principal=acl_filter.principal,
                host=acl_filter.host,
                operation=acl_filter.operation,
                permission_type=acl_filter.permission_type
            )
        elif version <= 1:
            request = DescribeAclsRequest[version](
                resource_type=acl_filter.resource_pattern.resource_type,
                resource_name=acl_filter.resource_pattern.resource_name,
                resource_pattern_type_filter=acl_filter.resource_pattern.pattern_type,
                principal=acl_filter.principal,
                host=acl_filter.host,
                operation=acl_filter.operation,
                permission_type=acl_filter.permission_type

            )
        else:
            raise NotImplementedError(
                "Support for DescribeAcls v{} has not yet been added to KafkaAdmin."
                    .format(version)
            )

        future = self._send_request_to_node(self._client.least_loaded_node(), request)
        self._wait_for_futures([future])
        response = future.value

        error_type = Errors.for_code(response.error_code)
        if error_type is not Errors.NoError:
            # optionally we could retry if error_type.retriable
            raise error_type(
                "Request '{}' failed with response '{}'."
                    .format(request, response))

        return self._convert_describe_acls_response_to_acls(response)

    @staticmethod
    def _convert_create_acls_resource_request_v0(acl):

        return (
            acl.resource_pattern.resource_type,
            acl.resource_pattern.resource_name,
            acl.principal,
            acl.host,
            acl.operation,
            acl.permission_type
        )

    @staticmethod
    def _convert_create_acls_resource_request_v1(acl):

        return (
            acl.resource_pattern.resource_type,
            acl.resource_pattern.resource_name,
            acl.resource_pattern.pattern_type,
            acl.principal,
            acl.host,
            acl.operation,
            acl.permission_type
        )

    @staticmethod
    def _convert_create_acls_response_to_acls(acls, create_response):
        version = create_response.API_VERSION

        creations_error = []
        creations_success = []
        for i, creations in enumerate(create_response.creation_responses):
            if version <= 1:
                error_code, error_message = creations
                acl = acls[i]
                error = Errors.for_code(error_code)
            else:
                raise NotImplementedError(
                    "Support for DescribeAcls Response v{} has not yet been added to KafkaAdmin."
                        .format(version)
                )

            if error is Errors.NoError:
                creations_success.append(acl)
            else:
                creations_error.append((acl, error,))

        return {"succeeded": creations_success, "failed": creations_error}

    def create_acls(self, acls):
        """Create a list of ACLs

        This endpoint only accepts a list of concrete ACL objects, no ACLFilters.
        Throws TopicAlreadyExistsError if topic is already present.

        :param acls: a list of ACL objects
        :return: dict of successes and failures
        """

        for acl in acls:
            if not isinstance(acl, ACL):
                raise IllegalArgumentError("acls must contain ACL objects")

        version = self._matching_api_version(CreateAclsRequest)
        if version == 0:
            request = CreateAclsRequest[version](
                creations=[self._convert_create_acls_resource_request_v0(acl) for acl in acls]
            )
        elif version <= 1:
            request = CreateAclsRequest[version](
                creations=[self._convert_create_acls_resource_request_v1(acl) for acl in acls]
            )
        else:
            raise NotImplementedError(
                "Support for CreateAcls v{} has not yet been added to KafkaAdmin."
                    .format(version)
            )

        future = self._send_request_to_node(self._client.least_loaded_node(), request)
        self._wait_for_futures([future])
        response = future.value

        return self._convert_create_acls_response_to_acls(acls, response)

    @staticmethod
    def _convert_delete_acls_resource_request_v0(acl):
        return (
            acl.resource_pattern.resource_type,
            acl.resource_pattern.resource_name,
            acl.principal,
            acl.host,
            acl.operation,
            acl.permission_type
        )

    @staticmethod
    def _convert_delete_acls_resource_request_v1(acl):
        return (
            acl.resource_pattern.resource_type,
            acl.resource_pattern.resource_name,
            acl.resource_pattern.pattern_type,
            acl.principal,
            acl.host,
            acl.operation,
            acl.permission_type
        )

    @staticmethod
    def _convert_delete_acls_response_to_matching_acls(acl_filters, delete_response):
        version = delete_response.API_VERSION
        filter_result_list = []
        for i, filter_responses in enumerate(delete_response.filter_responses):
            filter_error_code, filter_error_message, matching_acls = filter_responses
            filter_error = Errors.for_code(filter_error_code)
            acl_result_list = []
            for acl in matching_acls:
                if version == 0:
                    error_code, error_message, resource_type, resource_name, principal, host, operation, permission_type = acl
                    resource_pattern_type = ACLResourcePatternType.LITERAL.value
                elif version == 1:
                    error_code, error_message, resource_type, resource_name, resource_pattern_type, principal, host, operation, permission_type = acl
                else:
                    raise NotImplementedError(
                        "Support for DescribeAcls Response v{} has not yet been added to KafkaAdmin."
                            .format(version)
                    )
                acl_error = Errors.for_code(error_code)
                conv_acl = ACL(
                    principal=principal,
                    host=host,
                    operation=ACLOperation(operation),
                    permission_type=ACLPermissionType(permission_type),
                    resource_pattern=ResourcePattern(
                        ResourceType(resource_type),
                        resource_name,
                        ACLResourcePatternType(resource_pattern_type)
                    )
                )
                acl_result_list.append((conv_acl, acl_error,))
            filter_result_list.append((acl_filters[i], acl_result_list, filter_error,))
        return filter_result_list

    def delete_acls(self, acl_filters):
        """Delete a set of ACLs

        Deletes all ACLs matching the list of input ACLFilter

        :param acl_filters: a list of ACLFilter
        :return: a list of 3-tuples corresponding to the list of input filters.
                 The tuples hold (the input ACLFilter, list of affected ACLs, KafkaError instance)
        """

        for acl in acl_filters:
            if not isinstance(acl, ACLFilter):
                raise IllegalArgumentError("acl_filters must contain ACLFilter type objects")

        version = self._matching_api_version(DeleteAclsRequest)

        if version == 0:
            request = DeleteAclsRequest[version](
                filters=[self._convert_delete_acls_resource_request_v0(acl) for acl in acl_filters]
            )
        elif version <= 1:
            request = DeleteAclsRequest[version](
                filters=[self._convert_delete_acls_resource_request_v1(acl) for acl in acl_filters]
            )
        else:
            raise NotImplementedError(
                "Support for DeleteAcls v{} has not yet been added to KafkaAdmin."
                    .format(version)
            )

        future = self._send_request_to_node(self._client.least_loaded_node(), request)
        self._wait_for_futures([future])
        response = future.value

        return self._convert_delete_acls_response_to_matching_acls(acl_filters, response)

    @staticmethod
    def _convert_describe_config_resource_request(config_resource):
        return (
            config_resource.resource_type,
            config_resource.name,
            [
                config_key for config_key, config_value in config_resource.configs.items()
            ] if config_resource.configs else None
        )

    def describe_configs(self, config_resources, include_synonyms=False):
        """Fetch configuration parameters for one or more Kafka resources.

        :param config_resources: An list of ConfigResource objects.
            Any keys in ConfigResource.configs dict will be used to filter the
            result. Setting the configs dict to None will get all values. An
            empty dict will get zero values (as per Kafka protocol).
        :param include_synonyms: If True, return synonyms in response. Not
            supported by all versions. Default: False.
        :return: Appropriate version of DescribeConfigsResponse class.
        """

        # Break up requests by type - a broker config request must be sent to the specific broker.
        # All other (currently just topic resources) can be sent to any broker.
        broker_resources = []
        topic_resources = []

        for config_resource in config_resources:
            if config_resource.resource_type == ConfigResourceType.BROKER:
                broker_resources.append(self._convert_describe_config_resource_request(config_resource))
            else:
                topic_resources.append(self._convert_describe_config_resource_request(config_resource))

        futures = []
        version = self._matching_api_version(DescribeConfigsRequest)
        if version == 0:
            if include_synonyms:
                raise IncompatibleBrokerVersion(
                    "include_synonyms requires DescribeConfigsRequest >= v1, which is not supported by Kafka {}."
                        .format(self.config['api_version']))

            if len(broker_resources) > 0:
                for broker_resource in broker_resources:
                    try:
                        broker_id = int(broker_resource[1])
                    except ValueError:
                        raise ValueError("Broker resource names must be an integer or a string represented integer")

                    futures.append(self._send_request_to_node(
                        broker_id,
                        DescribeConfigsRequest[version](resources=[broker_resource])
                    ))

            if len(topic_resources) > 0:
                futures.append(self._send_request_to_node(
                    self._client.least_loaded_node(),
                    DescribeConfigsRequest[version](resources=topic_resources)
                ))

        elif version <= 2:
            if len(broker_resources) > 0:
                for broker_resource in broker_resources:
                    try:
                        broker_id = int(broker_resource[1])
                    except ValueError:
                        raise ValueError("Broker resource names must be an integer or a string represented integer")

                    futures.append(self._send_request_to_node(
                        broker_id,
                        DescribeConfigsRequest[version](
                            resources=[broker_resource],
                            include_synonyms=include_synonyms)
                    ))

            if len(topic_resources) > 0:
                futures.append(self._send_request_to_node(
                    self._client.least_loaded_node(),
                    DescribeConfigsRequest[version](resources=topic_resources, include_synonyms=include_synonyms)
                ))
        else:
            raise NotImplementedError(
                "Support for DescribeConfigs v{} has not yet been added to KafkaAdminClient.".format(version))

        self._wait_for_futures(futures)
        return [f.value for f in futures]

    @staticmethod
    def _convert_alter_config_resource_request(config_resource):
        return (
            config_resource.resource_type,
            config_resource.name,
            [
                (config_key, config_value) for config_key, config_value in config_resource.configs.items()
            ]
        )

    def alter_configs(self, config_resources):
        """Alter configuration parameters of one or more Kafka resources.

        Warning:
            This is currently broken for BROKER resources because those must be
            sent to that specific broker, versus this always picks the
            least-loaded node. See the comment in the source code for details.
            We would happily accept a PR fixing this.

        :param config_resources: A list of ConfigResource objects.
        :return: Appropriate version of AlterConfigsResponse class.
        """
        version = self._matching_api_version(AlterConfigsRequest)
        if version <= 1:
            request = AlterConfigsRequest[version](
                resources=[self._convert_alter_config_resource_request(config_resource) for config_resource in config_resources]
            )
        else:
            raise NotImplementedError(
                "Support for AlterConfigs v{} has not yet been added to KafkaAdminClient."
                .format(version))
        # TODO the Java client has the note:
        # // We must make a separate AlterConfigs request for every BROKER resource we want to alter
        # // and send the request to that specific broker. Other resources are grouped together into
        # // a single request that may be sent to any broker.
        #
        # So this is currently broken as it always sends to the least_loaded_node()
        future = self._send_request_to_node(self._client.least_loaded_node(), request)

        self._wait_for_futures([future])
        response = future.value
        return response

    # alter replica logs dir protocol not yet implemented
    # Note: have to lookup the broker with the replica assignment and send the request to that broker

    # describe log dirs protocol not yet implemented
    # Note: have to lookup the broker with the replica assignment and send the request to that broker

    @staticmethod
    def _convert_create_partitions_request(topic_name, new_partitions):
        return (
            topic_name,
            (
                new_partitions.total_count,
                new_partitions.new_assignments
            )
        )

    def create_partitions(self, topic_partitions, timeout_ms=None, validate_only=False):
        """Create additional partitions for an existing topic.

        :param topic_partitions: A map of topic name strings to NewPartition objects.
        :param timeout_ms: Milliseconds to wait for new partitions to be
            created before the broker returns.
        :param validate_only: If True, don't actually create new partitions.
            Default: False
        :return: Appropriate version of CreatePartitionsResponse class.
        """
        version = self._matching_api_version(CreatePartitionsRequest)
        timeout_ms = self._validate_timeout(timeout_ms)
        if version <= 1:
            request = CreatePartitionsRequest[version](
                topic_partitions=[self._convert_create_partitions_request(topic_name, new_partitions) for topic_name, new_partitions in topic_partitions.items()],
                timeout=timeout_ms,
                validate_only=validate_only
            )
        else:
            raise NotImplementedError(
                "Support for CreatePartitions v{} has not yet been added to KafkaAdminClient."
                .format(version))
        return self._send_request_to_controller(request)

    # delete records protocol not yet implemented
    # Note: send the request to the partition leaders

    # create delegation token protocol not yet implemented
    # Note: send the request to the least_loaded_node()

    # renew delegation token protocol not yet implemented
    # Note: send the request to the least_loaded_node()

    # expire delegation_token protocol not yet implemented
    # Note: send the request to the least_loaded_node()

    # describe delegation_token protocol not yet implemented
    # Note: send the request to the least_loaded_node()

    def _describe_consumer_groups_send_request(self, group_id, group_coordinator_id, include_authorized_operations=False):
        """Send a DescribeGroupsRequest to the group's coordinator.

        :param group_id: The group name as a string
        :param group_coordinator_id: The node_id of the groups' coordinator
            broker.
        :return: A message future.
        """
        version = self._matching_api_version(DescribeGroupsRequest)
        if version <= 2:
            if include_authorized_operations:
                raise IncompatibleBrokerVersion(
                    "include_authorized_operations requests "
                    "DescribeGroupsRequest >= v3, which is not "
                    "supported by Kafka {}".format(version)
                )
            # Note: KAFKA-6788 A potential optimization is to group the
            # request per coordinator and send one request with a list of
            # all consumer groups. Java still hasn't implemented this
            # because the error checking is hard to get right when some
            # groups error and others don't.
            request = DescribeGroupsRequest[version](groups=(group_id,))
        elif version <= 3:
            request = DescribeGroupsRequest[version](
                groups=(group_id,),
                include_authorized_operations=include_authorized_operations
            )
        else:
            raise NotImplementedError(
                "Support for DescribeGroupsRequest_v{} has not yet been added to KafkaAdminClient."
                .format(version))
        return self._send_request_to_node(group_coordinator_id, request)

    def _describe_consumer_groups_process_response(self, response):
        """Process a DescribeGroupsResponse into a group description."""
        if response.API_VERSION <= 3:
            assert len(response.groups) == 1
            for response_field, response_name in zip(response.SCHEMA.fields, response.SCHEMA.names):
                if isinstance(response_field, Array):
                    described_groups_field_schema = response_field.array_of
                    described_group = response.__dict__[response_name][0]
                    described_group_information_list = []
                    protocol_type_is_consumer = False
                    for (described_group_information, group_information_name, group_information_field) in zip(described_group, described_groups_field_schema.names, described_groups_field_schema.fields):
                        if group_information_name == 'protocol_type':
                            protocol_type = described_group_information
                            protocol_type_is_consumer = (protocol_type == ConsumerProtocol.PROTOCOL_TYPE or not protocol_type)
                        if isinstance(group_information_field, Array):
                            member_information_list = []
                            member_schema = group_information_field.array_of
                            for members in described_group_information:
                                member_information = []
                                for (member, member_field, member_name)  in zip(members, member_schema.fields, member_schema.names):
                                    if protocol_type_is_consumer:
                                        if member_name == 'member_metadata' and member:
                                            member_information.append(ConsumerProtocolMemberMetadata.decode(member))
                                        elif member_name == 'member_assignment' and member:
                                            member_information.append(ConsumerProtocolMemberAssignment.decode(member))
                                        else:
                                            member_information.append(member)
                                member_info_tuple = MemberInformation._make(member_information)
                                member_information_list.append(member_info_tuple)
                            described_group_information_list.append(member_information_list)
                        else:
                            described_group_information_list.append(described_group_information)
                    # Version 3 of the DescribeGroups API introduced the "authorized_operations" field.
                    # This will cause the namedtuple to fail.
                    # Therefore, appending a placeholder of None in it.
                    if response.API_VERSION <=2:
                        described_group_information_list.append(None)
                    group_description = GroupInformation._make(described_group_information_list)
            error_code = group_description.error_code
            error_type = Errors.for_code(error_code)
            # Java has the note: KAFKA-6789, we can retry based on the error code
            if error_type is not Errors.NoError:
                raise error_type(
                    "DescribeGroupsResponse failed with response '{}'."
                    .format(response))
        else:
            raise NotImplementedError(
                "Support for DescribeGroupsResponse_v{} has not yet been added to KafkaAdminClient."
                .format(response.API_VERSION))
        return group_description

    def describe_consumer_groups(self, group_ids, group_coordinator_id=None, include_authorized_operations=False):
        """Describe a set of consumer groups.

        Any errors are immediately raised.

        :param group_ids: A list of consumer group IDs. These are typically the
            group names as strings.
        :param group_coordinator_id: The node_id of the groups' coordinator
            broker. If set to None, it will query the cluster for each group to
            find that group's coordinator. Explicitly specifying this can be
            useful for avoiding extra network round trips if you already know
            the group coordinator. This is only useful when all the group_ids
            have the same coordinator, otherwise it will error. Default: None.
        :param include_authorized_operations: Whether or not to include
            information about the operations a group is allowed to perform.
            Only supported on API version >= v3. Default: False.
        :return: A list of group descriptions. For now the group descriptions
            are the raw results from the DescribeGroupsResponse. Long-term, we
            plan to change this to return namedtuples as well as decoding the
            partition assignments.
        """
        group_descriptions = []

        if group_coordinator_id is not None:
            groups_coordinators = {group_id: group_coordinator_id for group_id in group_ids}
        else:
            groups_coordinators = self._find_coordinator_ids(group_ids)

        futures = [
            self._describe_consumer_groups_send_request(
                group_id,
                coordinator_id,
                include_authorized_operations)
            for group_id, coordinator_id in groups_coordinators.items()
        ]
        self._wait_for_futures(futures)

        for future in futures:
            response = future.value
            group_description = self._describe_consumer_groups_process_response(response)
            group_descriptions.append(group_description)

        return group_descriptions

    def _list_consumer_groups_send_request(self, broker_id):
        """Send a ListGroupsRequest to a broker.

        :param broker_id: The broker's node_id.
        :return: A message future
        """
        version = self._matching_api_version(ListGroupsRequest)
        if version <= 2:
            request = ListGroupsRequest[version]()
        else:
            raise NotImplementedError(
                "Support for ListGroupsRequest_v{} has not yet been added to KafkaAdminClient."
                .format(version))
        return self._send_request_to_node(broker_id, request)

    def _list_consumer_groups_process_response(self, response):
        """Process a ListGroupsResponse into a list of groups."""
        if response.API_VERSION <= 2:
            error_type = Errors.for_code(response.error_code)
            if error_type is not Errors.NoError:
                raise error_type(
                    "ListGroupsRequest failed with response '{}'."
                    .format(response))
        else:
            raise NotImplementedError(
                "Support for ListGroupsResponse_v{} has not yet been added to KafkaAdminClient."
                .format(response.API_VERSION))
        return response.groups

    def list_consumer_groups(self, broker_ids=None):
        """List all consumer groups known to the cluster.

        This returns a list of Consumer Group tuples. The tuples are
        composed of the consumer group name and the consumer group protocol
        type.

        Only consumer groups that store their offsets in Kafka are returned.
        The protocol type will be an empty string for groups created using
        Kafka < 0.9 APIs because, although they store their offsets in Kafka,
        they don't use Kafka for group coordination. For groups created using
        Kafka >= 0.9, the protocol type will typically be "consumer".

        As soon as any error is encountered, it is immediately raised.

        :param broker_ids: A list of broker node_ids to query for consumer
            groups. If set to None, will query all brokers in the cluster.
            Explicitly specifying broker(s) can be useful for determining which
            consumer groups are coordinated by those broker(s). Default: None
        :return list: List of tuples of Consumer Groups.
        :exception GroupCoordinatorNotAvailableError: The coordinator is not
            available, so cannot process requests.
        :exception GroupLoadInProgressError: The coordinator is loading and
            hence can't process requests.
        """
        # While we return a list, internally use a set to prevent duplicates
        # because if a group coordinator fails after being queried, and its
        # consumer groups move to new brokers that haven't yet been queried,
        # then the same group could be returned by multiple brokers.
        consumer_groups = set()
        if broker_ids is None:
            broker_ids = [broker.nodeId for broker in self._client.cluster.brokers()]
        futures = [self._list_consumer_groups_send_request(b) for b in broker_ids]
        self._wait_for_futures(futures)
        for f in futures:
            response = f.value
            consumer_groups.update(self._list_consumer_groups_process_response(response))
        return list(consumer_groups)

    def _list_consumer_group_offsets_send_request(self, group_id,
                group_coordinator_id, partitions=None):
        """Send an OffsetFetchRequest to a broker.

        :param group_id: The consumer group id name for which to fetch offsets.
        :param group_coordinator_id: The node_id of the group's coordinator
            broker.
        :return: A message future
        """
        version = self._matching_api_version(OffsetFetchRequest)
        if version <= 3:
            if partitions is None:
                if version <= 1:
                    raise ValueError(
                        """OffsetFetchRequest_v{} requires specifying the
                        partitions for which to fetch offsets. Omitting the
                        partitions is only supported on brokers >= 0.10.2.
                        For details, see KIP-88.""".format(version))
                topics_partitions = None
            else:
                # transform from [TopicPartition("t1", 1), TopicPartition("t1", 2)] to [("t1", [1, 2])]
                topics_partitions_dict = defaultdict(set)
                for topic, partition in partitions:
                    topics_partitions_dict[topic].add(partition)
                topics_partitions = list(six.iteritems(topics_partitions_dict))
            request = OffsetFetchRequest[version](group_id, topics_partitions)
        else:
            raise NotImplementedError(
                "Support for OffsetFetchRequest_v{} has not yet been added to KafkaAdminClient."
                .format(version))
        return self._send_request_to_node(group_coordinator_id, request)

    def _list_consumer_group_offsets_process_response(self, response):
        """Process an OffsetFetchResponse.

        :param response: an OffsetFetchResponse.
        :return: A dictionary composed of TopicPartition keys and
            OffsetAndMetadata values.
        """
        if response.API_VERSION <= 3:

            # OffsetFetchResponse_v1 lacks a top-level error_code
            if response.API_VERSION > 1:
                error_type = Errors.for_code(response.error_code)
                if error_type is not Errors.NoError:
                    # optionally we could retry if error_type.retriable
                    raise error_type(
                        "OffsetFetchResponse failed with response '{}'."
                        .format(response))

            # transform response into a dictionary with TopicPartition keys and
            # OffsetAndMetadata values--this is what the Java AdminClient returns
            offsets = {}
            for topic, partitions in response.topics:
                for partition, offset, metadata, error_code in partitions:
                    error_type = Errors.for_code(error_code)
                    if error_type is not Errors.NoError:
                        raise error_type(
                            "Unable to fetch consumer group offsets for topic {}, partition {}"
                            .format(topic, partition))
                    offsets[TopicPartition(topic, partition)] = OffsetAndMetadata(offset, metadata)
        else:
            raise NotImplementedError(
                "Support for OffsetFetchResponse_v{} has not yet been added to KafkaAdminClient."
                .format(response.API_VERSION))
        return offsets

    def list_consumer_group_offsets(self, group_id, group_coordinator_id=None,
                                    partitions=None):
        """Fetch Consumer Offsets for a single consumer group.

        Note:
        This does not verify that the group_id or partitions actually exist
        in the cluster.

        As soon as any error is encountered, it is immediately raised.

        :param group_id: The consumer group id name for which to fetch offsets.
        :param group_coordinator_id: The node_id of the group's coordinator
            broker. If set to None, will query the cluster to find the group
            coordinator. Explicitly specifying this can be useful to prevent
            that extra network round trip if you already know the group
            coordinator. Default: None.
        :param partitions: A list of TopicPartitions for which to fetch
            offsets. On brokers >= 0.10.2, this can be set to None to fetch all
            known offsets for the consumer group. Default: None.
        :return dictionary: A dictionary with TopicPartition keys and
            OffsetAndMetada values. Partitions that are not specified and for
            which the group_id does not have a recorded offset are omitted. An
            offset value of `-1` indicates the group_id has no offset for that
            TopicPartition. A `-1` can only happen for partitions that are
            explicitly specified.
        """
        if group_coordinator_id is None:
            group_coordinator_id = self._find_coordinator_ids([group_id])[group_id]
        future = self._list_consumer_group_offsets_send_request(
                                    group_id, group_coordinator_id, partitions)
        self._wait_for_futures([future])
        response = future.value
        return self._list_consumer_group_offsets_process_response(response)

    def delete_consumer_groups(self, group_ids, group_coordinator_id=None):
        """Delete Consumer Group Offsets for given consumer groups.

        Note:
        This does not verify that the group ids actually exist and
        group_coordinator_id is the correct coordinator for all these groups.

        The result needs checking for potential errors.

        :param group_ids: The consumer group ids of the groups which are to be deleted.
        :param group_coordinator_id: The node_id of the broker which is the coordinator for
            all the groups. Use only if all groups are coordinated by the same broker.
            If set to None, will query the cluster to find the coordinator for every single group.
            Explicitly specifying this can be useful to prevent
            that extra network round trips if you already know the group
            coordinator. Default: None.
        :return: A list of tuples (group_id, KafkaError)
        """
        if group_coordinator_id is not None:
            futures = [self._delete_consumer_groups_send_request(group_ids, group_coordinator_id)]
        else:
            coordinators_groups = defaultdict(list)
            for group_id, coordinator_id in self._find_coordinator_ids(group_ids).items():
                coordinators_groups[coordinator_id].append(group_id)
            futures = [
                self._delete_consumer_groups_send_request(group_ids, coordinator_id)
                for coordinator_id, group_ids in coordinators_groups.items()
            ]

        self._wait_for_futures(futures)

        results = []
        for f in futures:
            results.extend(self._convert_delete_groups_response(f.value))
        return results

    def _convert_delete_groups_response(self, response):
        if response.API_VERSION <= 1:
            results = []
            for group_id, error_code in response.results:
                results.append((group_id, Errors.for_code(error_code)))
            return results
        else:
            raise NotImplementedError(
                "Support for DeleteGroupsResponse_v{} has not yet been added to KafkaAdminClient."
                    .format(response.API_VERSION))

    def _delete_consumer_groups_send_request(self, group_ids, group_coordinator_id):
        """Send a DeleteGroups request to a broker.

        :param group_ids: The consumer group ids of the groups which are to be deleted.
        :param group_coordinator_id: The node_id of the broker which is the coordinator for
            all the groups.
        :return: A message future
        """
        version = self._matching_api_version(DeleteGroupsRequest)
        if version <= 1:
            request = DeleteGroupsRequest[version](group_ids)
        else:
            raise NotImplementedError(
                "Support for DeleteGroupsRequest_v{} has not yet been added to KafkaAdminClient."
                    .format(version))
        return self._send_request_to_node(group_coordinator_id, request)

    def _wait_for_futures(self, futures):
        while not all(future.succeeded() for future in futures):
            for future in futures:
                self._client.poll(future=future)

                if future.failed():
                    raise future.exception  # pylint: disable-msg=raising-bad-type<|MERGE_RESOLUTION|>--- conflicted
+++ resolved
@@ -146,11 +146,8 @@
             sasl mechanism handshake. Default: one of bootstrap servers
         sasl_oauth_token_provider (AbstractTokenProvider): OAuthBearer token provider
             instance. (See kafka.oauth.abstract). Default: None
-<<<<<<< HEAD
         socks5_proxy (str): Socks5 proxy url. Default: None
-=======
         kafka_client (callable): Custom class / callable for creating KafkaClient instances
->>>>>>> 00750aaa
 
     """
     DEFAULT_CONFIG = {
