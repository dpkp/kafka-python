--- conflicted
+++ resolved
@@ -92,12 +92,8 @@
     def __iter__(self):
         return iter(self._selector._fd_to_key)
 
-<<<<<<< HEAD
-
-=======
-# Using six.add_metaclass() decorator instead of six.with_metaclass() because
-# the latter leaks temporary_class to garbage with gc disabled
->>>>>>> 52086f4f
+
+
 @six.add_metaclass(ABCMeta)
 class BaseSelector(object):
     """Selector abstract base class.
