--- conflicted
+++ resolved
@@ -6,20 +6,13 @@
 from kafka.codec import (has_gzip, has_snappy, has_lz4,
                      gzip_decode, snappy_decode,
                      lz4_decode, lz4_decode_old_kafka)
-<<<<<<< HEAD
-from .struct import Struct
-from .types import (
-    Int8, Int32, Int64, Bytes, Schema, AbstractType
-)
 from ..util import crc32, WeakMethod
-=======
 from kafka.protocol.frame import KafkaBytes
 from kafka.protocol.struct import Struct
 from kafka.protocol.types import (
     Int8, Int32, Int64, Bytes, Schema, AbstractType
 )
 from kafka.util import crc32, WeakMethod
->>>>>>> 26cfc0ad
 
 
 class Message(Struct):
