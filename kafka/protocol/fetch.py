--- conflicted
+++ resolved
@@ -1,13 +1,7 @@
 from __future__ import absolute_import
 
-<<<<<<< HEAD
-from .api import Request, Response
-from .message import MessageSet
-from .types import Array, Int16, Int32, Int64, Schema, String
-=======
 from kafka.protocol.api import Request, Response
 from kafka.protocol.types import Array, Int8, Int16, Int32, Int64, Schema, String, Bytes
->>>>>>> 26cfc0ad
 
 
 class FetchResponse_v0(Response):
@@ -51,8 +45,6 @@
     SCHEMA = FetchResponse_v2.SCHEMA
 
 
-<<<<<<< HEAD
-=======
 class FetchResponse_v4(Response):
     API_KEY = 1
     API_VERSION = 4
@@ -102,7 +94,6 @@
     SCHEMA = FetchResponse_v5.SCHEMA
 
 
->>>>>>> 26cfc0ad
 class FetchRequest_v0(Request):
     API_KEY = 1
     API_VERSION = 0
@@ -152,12 +143,6 @@
     )
 
 
-<<<<<<< HEAD
-FetchRequest = [FetchRequest_v0, FetchRequest_v1, FetchRequest_v2,
-    FetchRequest_v3]
-FetchResponse = [FetchResponse_v0, FetchResponse_v1, FetchResponse_v2,
-    FetchResponse_v3]
-=======
 class FetchRequest_v4(Request):
     # Adds isolation_level field
     API_KEY = 1
@@ -220,5 +205,4 @@
     FetchResponse_v0, FetchResponse_v1, FetchResponse_v2,
     FetchResponse_v3, FetchResponse_v4, FetchResponse_v5,
     FetchResponse_v6
-]
->>>>>>> 26cfc0ad
+]