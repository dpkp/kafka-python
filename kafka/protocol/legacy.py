from __future__ import absolute_import

import logging
import struct

from kafka.vendor import six  # pylint: disable=import-error

import kafka.protocol.commit
import kafka.protocol.fetch
import kafka.protocol.message
import kafka.protocol.metadata
import kafka.protocol.offset
import kafka.protocol.produce
import kafka.structs

from kafka.codec import gzip_encode, snappy_encode
from kafka.errors import ProtocolError, UnsupportedCodecError
from kafka.util import (
    crc32, read_short_string, relative_unpack,
    write_int_string, group_by_topic_and_partition)
from kafka.protocol.message import MessageSet


log = logging.getLogger(__name__)

ATTRIBUTE_CODEC_MASK = 0x03
CODEC_NONE = 0x00
CODEC_GZIP = 0x01
CODEC_SNAPPY = 0x02
ALL_CODECS = (CODEC_NONE, CODEC_GZIP, CODEC_SNAPPY)


class KafkaProtocol(object):
    """
    Class to encapsulate all of the protocol encoding/decoding.
    This class does not have any state associated with it, it is purely
    for organization.
    """
    PRODUCE_KEY = 0
    FETCH_KEY = 1
    OFFSET_KEY = 2
    METADATA_KEY = 3
    OFFSET_COMMIT_KEY = 8
    OFFSET_FETCH_KEY = 9
    CONSUMER_METADATA_KEY = 10

    ###################
    #   Private API   #
    ###################

    @classmethod
    def _encode_message_header(cls, client_id, correlation_id, request_key,
                               version=0):
        """
        Encode the common request envelope
        """
        return struct.pack('>hhih%ds' % len(client_id),
                           request_key,          # ApiKey
                           version,              # ApiVersion
                           correlation_id,       # CorrelationId
                           len(client_id),       # ClientId size
                           client_id)            # ClientId

    @classmethod
    def _encode_message_set(cls, messages):
        """
        Encode a MessageSet. Unlike other arrays in the protocol,
        MessageSets are not length-prefixed

        Format
        ======
        MessageSet => [Offset MessageSize Message]
          Offset => int64
          MessageSize => int32
        """
        message_set = []
        for message in messages:
            encoded_message = KafkaProtocol._encode_message(message)
            message_set.append(struct.pack('>qi%ds' % len(encoded_message), 0,
                                           len(encoded_message),
                                           encoded_message))
        return b''.join(message_set)

    @classmethod
    def _encode_message(cls, message):
        """
        Encode a single message.

        The magic number of a message is a format version number.
        The only supported magic number right now is zero

        Format
        ======
        Message => Crc MagicByte Attributes Key Value
          Crc => int32
          MagicByte => int8
          Attributes => int8
          Key => bytes
          Value => bytes
        """
        if message.magic == 0:
            msg = b''.join([
                struct.pack('>BB', message.magic, message.attributes),
                write_int_string(message.key),
                write_int_string(message.value)
            ])
            crc = crc32(msg)
            msg = struct.pack('>i%ds' % len(msg), crc, msg)
        else:
            raise ProtocolError("Unexpected magic number: %d" % message.magic)
        return msg

    ##################
    #   Public API   #
    ##################

    @classmethod
    def encode_produce_request(cls, payloads=(), acks=1, timeout=1000):
        """
        Encode a ProduceRequest struct

        Arguments:
            payloads: list of ProduceRequestPayload
            acks: How "acky" you want the request to be
                1: written to disk by the leader
                0: immediate response
                -1: waits for all replicas to be in sync
            timeout: Maximum time (in ms) the server will wait for replica acks.
                This is _not_ a socket timeout

        Returns: ProduceRequest
        """
        if acks not in (1, 0, -1):
            raise ValueError('ProduceRequest acks (%s) must be 1, 0, -1' % acks)

        topics = []
        for topic, topic_payloads in group_by_topic_and_partition(payloads).items():
            topic_msgs = []
            for partition, payload in topic_payloads.items():
                partition_msgs = []
                for msg in payload.messages:
                    m = kafka.protocol.message.Message(
                          msg.value, key=msg.key,
                          magic=msg.magic, attributes=msg.attributes
                    )
                    partition_msgs.append((0, m.encode()))
                topic_msgs.append((partition, MessageSet.encode(partition_msgs, prepend_size=False)))
            topics.append((topic, topic_msgs))


        return kafka.protocol.produce.ProduceRequest[0](
            required_acks=acks,
            timeout=timeout,
            topics=topics
        )

    @classmethod
    def decode_produce_response(cls, response):
        """
        Decode ProduceResponse to ProduceResponsePayload

        Arguments:
            response: ProduceResponse

        Return: list of ProduceResponsePayload
        """
        return [
            kafka.structs.ProduceResponsePayload(topic, partition, error, offset)
            for topic, partitions in response.topics
            for partition, error, offset in partitions
        ]

    @classmethod
    def encode_fetch_request(cls, payloads=(), max_wait_time=100, min_bytes=4096):
        """
        Encodes a FetchRequest struct

        Arguments:
            payloads: list of FetchRequestPayload
            max_wait_time (int, optional): ms to block waiting for min_bytes
                data. Defaults to 100.
            min_bytes (int, optional): minimum bytes required to return before
                max_wait_time. Defaults to 4096.

        Return: FetchRequest
        """
        return kafka.protocol.fetch.FetchRequest[0](
            replica_id=-1,
            max_wait_time=max_wait_time,
            min_bytes=min_bytes,
            topics=[(
                topic,
                [(
                    partition,
                    payload.offset,
                    payload.max_bytes)
                for partition, payload in topic_payloads.items()])
            for topic, topic_payloads in group_by_topic_and_partition(payloads).items()])

    @classmethod
    def decode_fetch_response(cls, response):
        """
        Decode FetchResponse struct to FetchResponsePayloads

        Arguments:
            response: FetchResponse
        """
        return [
            kafka.structs.FetchResponsePayload(
                topic, partition, error, highwater_offset, [
                    offset_and_msg
                    for offset_and_msg in cls.decode_message_set(messages)])
            for topic, partitions in response.topics
                for partition, error, highwater_offset, messages in partitions
        ]

    @classmethod
    def decode_message_set(cls, raw_data):
        messages = MessageSet.decode(raw_data, bytes_to_read=len(raw_data))
        for offset, _, message in messages:
            if isinstance(message, kafka.protocol.message.Message) and message.is_compressed():
                inner_messages = message.decompress()
                for (inner_offset, _msg_size, inner_msg) in inner_messages:
                    yield kafka.structs.OffsetAndMessage(inner_offset, inner_msg)
            else:
                yield kafka.structs.OffsetAndMessage(offset, message)

    @classmethod
    def encode_offset_request(cls, payloads=()):
        return kafka.protocol.offset.OffsetRequest[0](
            replica_id=-1,
            topics=[(
                topic,
                [(
                    partition,
                    payload.time,
                    payload.max_offsets)
                for partition, payload in six.iteritems(topic_payloads)])
            for topic, topic_payloads in six.iteritems(group_by_topic_and_partition(payloads))])

    @classmethod
    def decode_offset_response(cls, response):
        """
        Decode OffsetResponse into OffsetResponsePayloads

        Arguments:
            response: OffsetResponse

        Returns: list of OffsetResponsePayloads
        """
        return [
            kafka.structs.OffsetResponsePayload(topic, partition, error, tuple(offsets))
            for topic, partitions in response.topics
            for partition, error, offsets in partitions
        ]

    @classmethod
    def encode_list_offset_request(cls, payloads=()):
        return kafka.protocol.offset.OffsetRequest[1](
            replica_id=-1,
            topics=[(
                topic,
                [(
                    partition,
                    payload.time)
                for partition, payload in six.iteritems(topic_payloads)])
            for topic, topic_payloads in six.iteritems(group_by_topic_and_partition(payloads))])

    @classmethod
    def decode_list_offset_response(cls, response):
        """
        Decode OffsetResponse_v2 into ListOffsetResponsePayloads

        Arguments:
            response: OffsetResponse_v2

        Returns: list of ListOffsetResponsePayloads
        """
        return [
            kafka.structs.ListOffsetResponsePayload(topic, partition, error, timestamp, offset)
            for topic, partitions in response.topics
            for partition, error, timestamp, offset in partitions
        ]


    @classmethod
    def encode_metadata_request(cls, topics=(), payloads=None):
        """
        Encode a MetadataRequest

        Arguments:
            topics: list of strings
        """
        if payloads is not None:
            topics = payloads

        return kafka.protocol.metadata.MetadataRequest[0](topics)

    @classmethod
    def decode_metadata_response(cls, response):
        return response

    @classmethod
    def encode_consumer_metadata_request(cls, payloads):
        """
        Encode a GroupCoordinatorRequest. Note that ConsumerMetadataRequest is
        renamed to GroupCoordinatorRequest in 0.9+. Interface is unchanged

        Arguments:
            payloads: string (consumer group)
        """
        return kafka.protocol.commit.GroupCoordinatorRequest[0](payloads)

    @classmethod
    def decode_consumer_metadata_response(cls, response):
        """
<<<<<<< HEAD
        Decode GroupCoordinatorResponse. Note that ConsumerMetadataResponse is
        renamed to GroupCoordinatorResponse in 0.9+
=======
        Decode bytes to a kafka.structs.ConsumerMetadataResponse
>>>>>>> a3c5559b

        Arguments:
            response: response to decode
        """
<<<<<<< HEAD
        return ConsumerMetadataResponse(
            response.error_code,
            response.coordinator_id,
            response.host,
            response.port,
        )
=======
        ((correlation_id, error, nodeId), cur) = relative_unpack('>ihi', data, 0)
        (host, cur) = read_short_string(data, cur)
        ((port,), cur) = relative_unpack('>i', data, cur)

        return kafka.structs.ConsumerMetadataResponse(error, nodeId, host, port)
>>>>>>> a3c5559b

    @classmethod
    def encode_offset_commit_request(cls, group, payloads):
        """
        Encode an OffsetCommitRequest struct

        Arguments:
            group: string, the consumer group you are committing offsets for
            payloads: list of OffsetCommitRequestPayload
        """
        return kafka.protocol.commit.OffsetCommitRequest[0](
            consumer_group=group,
            topics=[(
                topic,
                [(
                    partition,
                    payload.offset,
                    payload.metadata)
                for partition, payload in six.iteritems(topic_payloads)])
            for topic, topic_payloads in six.iteritems(group_by_topic_and_partition(payloads))])

    @classmethod
    def encode_offset_commit_request_kafka(cls, group, payloads):
        """
        Encode an OffsetCommitRequest struct
        Arguments:
            group: string, the consumer group you are committing offsets for
            payloads: list of OffsetCommitRequestPayload
        """
        return kafka.protocol.commit.OffsetCommitRequest[2](
            consumer_group=group,
            consumer_group_generation_id=kafka.protocol.commit.OffsetCommitRequest[2].DEFAULT_GENERATION_ID,
            consumer_id='',
            retention_time=kafka.protocol.commit.OffsetCommitRequest[2].DEFAULT_RETENTION_TIME,
            topics=[(
                topic,
                [(
                    partition,
                    payload.offset,
                    payload.metadata)
                for partition, payload in six.iteritems(topic_payloads)])
            for topic, topic_payloads in six.iteritems(group_by_topic_and_partition(payloads))])
    
    @classmethod
    def decode_offset_commit_response(cls, response):
        """
        Decode OffsetCommitResponse to an OffsetCommitResponsePayload

        Arguments:
            response: OffsetCommitResponse
        """
        return [
            kafka.structs.OffsetCommitResponsePayload(topic, partition, error)
            for topic, partitions in response.topics
            for partition, error in partitions
        ]

    @classmethod
    def encode_offset_fetch_request(cls, group, payloads, from_kafka=False):
        """
        Encode an OffsetFetchRequest struct. The request is encoded using
        version 0 if from_kafka is false, indicating a request for Zookeeper
        offsets. It is encoded using version 1 otherwise, indicating a request
        for Kafka offsets.

        Arguments:
            group: string, the consumer group you are fetching offsets for
            payloads: list of OffsetFetchRequestPayload
            from_kafka: bool, default False, set True for Kafka-committed offsets
        """
        version = 1 if from_kafka else 0
        return kafka.protocol.commit.OffsetFetchRequest[version](
            consumer_group=group,
            topics=[(
                topic,
                list(topic_payloads.keys()))
            for topic, topic_payloads in six.iteritems(group_by_topic_and_partition(payloads))])

    @classmethod
    def decode_offset_fetch_response(cls, response):
        """
        Decode OffsetFetchResponse to OffsetFetchResponsePayloads

        Arguments:
            response: OffsetFetchResponse
        """
        return [
            kafka.structs.OffsetFetchResponsePayload(
                topic, partition, offset, metadata, error
            )
            for topic, partitions in response.topics
            for partition, offset, metadata, error in partitions
        ]


def create_message(payload, key=None):
    """
    Construct a Message

    Arguments:
        payload: bytes, the payload to send to Kafka
        key: bytes, a key used for partition routing (optional)

    """
    return kafka.structs.Message(0, 0, key, payload)


def create_gzip_message(payloads, key=None, compresslevel=None):
    """
    Construct a Gzipped Message containing multiple Messages

    The given payloads will be encoded, compressed, and sent as a single atomic
    message to Kafka.

    Arguments:
        payloads: list(bytes), a list of payload to send be sent to Kafka
        key: bytes, a key used for partition routing (optional)

    """
    message_set = KafkaProtocol._encode_message_set(
        [create_message(payload, pl_key) for payload, pl_key in payloads])

    gzipped = gzip_encode(message_set, compresslevel=compresslevel)
    codec = ATTRIBUTE_CODEC_MASK & CODEC_GZIP

    return kafka.structs.Message(0, 0x00 | codec, key, gzipped)


def create_snappy_message(payloads, key=None):
    """
    Construct a Snappy Message containing multiple Messages

    The given payloads will be encoded, compressed, and sent as a single atomic
    message to Kafka.

    Arguments:
        payloads: list(bytes), a list of payload to send be sent to Kafka
        key: bytes, a key used for partition routing (optional)

    """
    message_set = KafkaProtocol._encode_message_set(
        [create_message(payload, pl_key) for payload, pl_key in payloads])

    snapped = snappy_encode(message_set)
    codec = ATTRIBUTE_CODEC_MASK & CODEC_SNAPPY

    return kafka.structs.Message(0, 0x00 | codec, key, snapped)


def create_message_set(messages, codec=CODEC_NONE, key=None, compresslevel=None):
    """Create a message set using the given codec.

    If codec is CODEC_NONE, return a list of raw Kafka messages. Otherwise,
    return a list containing a single codec-encoded message.
    """
    if codec == CODEC_NONE:
        return [create_message(m, k) for m, k in messages]
    elif codec == CODEC_GZIP:
        return [create_gzip_message(messages, key, compresslevel)]
    elif codec == CODEC_SNAPPY:
        return [create_snappy_message(messages, key)]
    else:
        raise UnsupportedCodecError("Codec 0x%02x unsupported" % (codec,))<|MERGE_RESOLUTION|>--- conflicted
+++ resolved
@@ -15,6 +15,7 @@
 
 from kafka.codec import gzip_encode, snappy_encode
 from kafka.errors import ProtocolError, UnsupportedCodecError
+from kafka.structs import ConsumerMetadataResponse
 from kafka.util import (
     crc32, read_short_string, relative_unpack,
     write_int_string, group_by_topic_and_partition)
@@ -314,30 +315,18 @@
     @classmethod
     def decode_consumer_metadata_response(cls, response):
         """
-<<<<<<< HEAD
         Decode GroupCoordinatorResponse. Note that ConsumerMetadataResponse is
         renamed to GroupCoordinatorResponse in 0.9+
-=======
-        Decode bytes to a kafka.structs.ConsumerMetadataResponse
->>>>>>> a3c5559b
 
         Arguments:
             response: response to decode
         """
-<<<<<<< HEAD
         return ConsumerMetadataResponse(
             response.error_code,
             response.coordinator_id,
             response.host,
             response.port,
         )
-=======
-        ((correlation_id, error, nodeId), cur) = relative_unpack('>ihi', data, 0)
-        (host, cur) = read_short_string(data, cur)
-        ((port,), cur) = relative_unpack('>i', data, cur)
-
-        return kafka.structs.ConsumerMetadataResponse(error, nodeId, host, port)
->>>>>>> a3c5559b
 
     @classmethod
     def encode_offset_commit_request(cls, group, payloads):
