from __future__ import absolute_import

import logging
import struct

from kafka.vendor import six  # pylint: disable=import-error

import kafka.protocol.commit
import kafka.protocol.fetch
import kafka.protocol.message
import kafka.protocol.metadata
import kafka.protocol.offset
import kafka.protocol.produce
import kafka.structs

from kafka.codec import gzip_encode, snappy_encode
from kafka.errors import ProtocolError, UnsupportedCodecError
from kafka.structs import ConsumerMetadataResponse
from kafka.util import (
    crc32, read_short_string, relative_unpack,
    write_int_string, group_by_topic_and_partition)
<<<<<<< HEAD
=======
from kafka.protocol.message import MessageSet
>>>>>>> 26cfc0ad


log = logging.getLogger(__name__)

ATTRIBUTE_CODEC_MASK = 0x03
CODEC_NONE = 0x00
CODEC_GZIP = 0x01
CODEC_SNAPPY = 0x02
ALL_CODECS = (CODEC_NONE, CODEC_GZIP, CODEC_SNAPPY)


class KafkaProtocol(object):
    """
    Class to encapsulate all of the protocol encoding/decoding.
    This class does not have any state associated with it, it is purely
    for organization.
    """
    PRODUCE_KEY = 0
    FETCH_KEY = 1
    OFFSET_KEY = 2
    METADATA_KEY = 3
    OFFSET_COMMIT_KEY = 8
    OFFSET_FETCH_KEY = 9
    CONSUMER_METADATA_KEY = 10

    ###################
    #   Private API   #
    ###################

    @classmethod
    def _encode_message_header(cls, client_id, correlation_id, request_key,
                               version=0):
        """
        Encode the common request envelope
        """
        return struct.pack('>hhih%ds' % len(client_id),
                           request_key,          # ApiKey
                           version,              # ApiVersion
                           correlation_id,       # CorrelationId
                           len(client_id),       # ClientId size
                           client_id)            # ClientId

    @classmethod
    def _encode_message_set(cls, messages):
        """
        Encode a MessageSet. Unlike other arrays in the protocol,
        MessageSets are not length-prefixed

        Format
        ======
        MessageSet => [Offset MessageSize Message]
          Offset => int64
          MessageSize => int32
        """
        message_set = []
        for message in messages:
            encoded_message = KafkaProtocol._encode_message(message)
            message_set.append(struct.pack('>qi%ds' % len(encoded_message), 0,
                                           len(encoded_message),
                                           encoded_message))
        return b''.join(message_set)

    @classmethod
    def _encode_message(cls, message):
        """
        Encode a single message.

        The magic number of a message is a format version number.
        The only supported magic number right now is zero

        Format
        ======
        Message => Crc MagicByte Attributes Key Value
          Crc => int32
          MagicByte => int8
          Attributes => int8
          Key => bytes
          Value => bytes
        """
        if message.magic == 0:
            msg = b''.join([
                struct.pack('>BB', message.magic, message.attributes),
                write_int_string(message.key),
                write_int_string(message.value)
            ])
            crc = crc32(msg)
            msg = struct.pack('>i%ds' % len(msg), crc, msg)
        else:
            raise ProtocolError("Unexpected magic number: %d" % message.magic)
        return msg

    ##################
    #   Public API   #
    ##################

    @classmethod
    def encode_produce_request(cls, payloads=(), acks=1, timeout=1000):
        """
        Encode a ProduceRequest struct

        Arguments:
            payloads: list of ProduceRequestPayload
            acks: How "acky" you want the request to be
                1: written to disk by the leader
                0: immediate response
                -1: waits for all replicas to be in sync
            timeout: Maximum time (in ms) the server will wait for replica acks.
                This is _not_ a socket timeout

        Returns: ProduceRequest
        """
        if acks not in (1, 0, -1):
            raise ValueError('ProduceRequest acks (%s) must be 1, 0, -1' % acks)

        topics = []
        for topic, topic_payloads in group_by_topic_and_partition(payloads).items():
            topic_msgs = []
            for partition, payload in topic_payloads.items():
                partition_msgs = []
                for msg in payload.messages:
                    m = kafka.protocol.message.Message(
                          msg.value, key=msg.key,
                          magic=msg.magic, attributes=msg.attributes
                    )
                    partition_msgs.append((0, m.encode()))
<<<<<<< HEAD
                topic_msgs.append((partition, partition_msgs))
=======
                topic_msgs.append((partition, MessageSet.encode(partition_msgs, prepend_size=False)))
>>>>>>> 26cfc0ad
            topics.append((topic, topic_msgs))


        return kafka.protocol.produce.ProduceRequest[0](
            required_acks=acks,
            timeout=timeout,
            topics=topics
        )

    @classmethod
    def decode_produce_response(cls, response):
        """
        Decode ProduceResponse to ProduceResponsePayload

        Arguments:
            response: ProduceResponse

        Return: list of ProduceResponsePayload
        """
        return [
            kafka.structs.ProduceResponsePayload(topic, partition, error, offset)
            for topic, partitions in response.topics
            for partition, error, offset in partitions
        ]

    @classmethod
    def encode_fetch_request(cls, payloads=(), max_wait_time=100, min_bytes=4096):
        """
        Encodes a FetchRequest struct

        Arguments:
            payloads: list of FetchRequestPayload
            max_wait_time (int, optional): ms to block waiting for min_bytes
                data. Defaults to 100.
            min_bytes (int, optional): minimum bytes required to return before
                max_wait_time. Defaults to 4096.

        Return: FetchRequest
        """
        return kafka.protocol.fetch.FetchRequest[0](
            replica_id=-1,
            max_wait_time=max_wait_time,
            min_bytes=min_bytes,
            topics=[(
                topic,
                [(
                    partition,
                    payload.offset,
                    payload.max_bytes)
                for partition, payload in topic_payloads.items()])
            for topic, topic_payloads in group_by_topic_and_partition(payloads).items()])

    @classmethod
    def decode_fetch_response(cls, response):
        """
        Decode FetchResponse struct to FetchResponsePayloads

        Arguments:
            response: FetchResponse
        """
        return [
            kafka.structs.FetchResponsePayload(
                topic, partition, error, highwater_offset, [
                    offset_and_msg
                    for offset_and_msg in cls.decode_message_set(messages)])
            for topic, partitions in response.topics
                for partition, error, highwater_offset, messages in partitions
        ]

    @classmethod
    def decode_message_set(cls, raw_data):
        messages = MessageSet.decode(raw_data, bytes_to_read=len(raw_data))
        for offset, _, message in messages:
            if isinstance(message, kafka.protocol.message.Message) and message.is_compressed():
                inner_messages = message.decompress()
                for (inner_offset, _msg_size, inner_msg) in inner_messages:
                    yield kafka.structs.OffsetAndMessage(inner_offset, inner_msg)
            else:
                yield kafka.structs.OffsetAndMessage(offset, message)

    @classmethod
    def encode_offset_request(cls, payloads=()):
        return kafka.protocol.offset.OffsetRequest[0](
            replica_id=-1,
            topics=[(
                topic,
                [(
                    partition,
                    payload.time,
                    payload.max_offsets)
                for partition, payload in six.iteritems(topic_payloads)])
            for topic, topic_payloads in six.iteritems(group_by_topic_and_partition(payloads))])

    @classmethod
    def decode_offset_response(cls, response):
        """
        Decode OffsetResponse into OffsetResponsePayloads

        Arguments:
            response: OffsetResponse

        Returns: list of OffsetResponsePayloads
        """
        return [
            kafka.structs.OffsetResponsePayload(topic, partition, error, tuple(offsets))
            for topic, partitions in response.topics
            for partition, error, offsets in partitions
        ]

    @classmethod
    def encode_list_offset_request(cls, payloads=()):
        return kafka.protocol.offset.OffsetRequest[1](
            replica_id=-1,
            topics=[(
                topic,
                [(
                    partition,
                    payload.time)
                for partition, payload in six.iteritems(topic_payloads)])
            for topic, topic_payloads in six.iteritems(group_by_topic_and_partition(payloads))])

    @classmethod
    def decode_list_offset_response(cls, response):
        """
        Decode OffsetResponse_v2 into ListOffsetResponsePayloads

        Arguments:
            response: OffsetResponse_v2

        Returns: list of ListOffsetResponsePayloads
        """
        return [
            kafka.structs.ListOffsetResponsePayload(topic, partition, error, timestamp, offset)
            for topic, partitions in response.topics
            for partition, error, timestamp, offset in partitions
        ]


    @classmethod
    def encode_metadata_request(cls, topics=(), payloads=None):
        """
        Encode a MetadataRequest

        Arguments:
            topics: list of strings
        """
        if payloads is not None:
            topics = payloads

        return kafka.protocol.metadata.MetadataRequest[0](topics)

    @classmethod
    def decode_metadata_response(cls, response):
        return response

    @classmethod
    def encode_consumer_metadata_request(cls, payloads):
        """
        Encode a GroupCoordinatorRequest. Note that ConsumerMetadataRequest is
        renamed to GroupCoordinatorRequest in 0.9+. Interface is unchanged

        Arguments:
            payloads: string (consumer group)
        """
        return kafka.protocol.commit.GroupCoordinatorRequest[0](payloads)

    @classmethod
    def decode_consumer_metadata_response(cls, response):
        """
        Decode GroupCoordinatorResponse. Note that ConsumerMetadataResponse is
        renamed to GroupCoordinatorResponse in 0.9+

        Arguments:
            response: response to decode
        """
        return ConsumerMetadataResponse(
            response.error_code,
            response.coordinator_id,
            response.host,
            response.port,
        )

    @classmethod
    def encode_offset_commit_request(cls, group, payloads):
        """
        Encode an OffsetCommitRequest struct

        Arguments:
            group: string, the consumer group you are committing offsets for
            payloads: list of OffsetCommitRequestPayload
        """
        return kafka.protocol.commit.OffsetCommitRequest[0](
            consumer_group=group,
            topics=[(
                topic,
                [(
                    partition,
                    payload.offset,
                    payload.metadata)
                for partition, payload in six.iteritems(topic_payloads)])
            for topic, topic_payloads in six.iteritems(group_by_topic_and_partition(payloads))])

<<<<<<< HEAD
    @classmethod
    def encode_offset_commit_request_kafka(cls, group, payloads):
        """
        Encode an OffsetCommitRequest struct
        Arguments:
            group: string, the consumer group you are committing offsets for
            payloads: list of OffsetCommitRequestPayload
        """
        return kafka.protocol.commit.OffsetCommitRequest[2](
            consumer_group=group,
            consumer_group_generation_id=kafka.protocol.commit.OffsetCommitRequest[2].DEFAULT_GENERATION_ID,
            consumer_id='',
            retention_time=kafka.protocol.commit.OffsetCommitRequest[2].DEFAULT_RETENTION_TIME,
            topics=[(
                topic,
                [(
                    partition,
                    payload.offset,
                    payload.metadata)
                for partition, payload in six.iteritems(topic_payloads)])
            for topic, topic_payloads in six.iteritems(group_by_topic_and_partition(payloads))])


=======
>>>>>>> 26cfc0ad
    @classmethod
    def decode_offset_commit_response(cls, response):
        """
        Decode OffsetCommitResponse to an OffsetCommitResponsePayload

        Arguments:
            response: OffsetCommitResponse
        """
        return [
            kafka.structs.OffsetCommitResponsePayload(topic, partition, error)
            for topic, partitions in response.topics
            for partition, error in partitions
        ]

    @classmethod
    def encode_offset_fetch_request(cls, group, payloads, from_kafka=False):
        """
        Encode an OffsetFetchRequest struct. The request is encoded using
        version 0 if from_kafka is false, indicating a request for Zookeeper
        offsets. It is encoded using version 1 otherwise, indicating a request
        for Kafka offsets.

        Arguments:
            group: string, the consumer group you are fetching offsets for
            payloads: list of OffsetFetchRequestPayload
            from_kafka: bool, default False, set True for Kafka-committed offsets
        """
        version = 1 if from_kafka else 0
        return kafka.protocol.commit.OffsetFetchRequest[version](
            consumer_group=group,
            topics=[(
                topic,
                list(topic_payloads.keys()))
            for topic, topic_payloads in six.iteritems(group_by_topic_and_partition(payloads))])

    @classmethod
    def decode_offset_fetch_response(cls, response):
        """
        Decode OffsetFetchResponse to OffsetFetchResponsePayloads

        Arguments:
            response: OffsetFetchResponse
        """
        return [
            kafka.structs.OffsetFetchResponsePayload(
                topic, partition, offset, metadata, error
            )
            for topic, partitions in response.topics
            for partition, offset, metadata, error in partitions
        ]


def create_message(payload, key=None):
    """
    Construct a Message

    Arguments:
        payload: bytes, the payload to send to Kafka
        key: bytes, a key used for partition routing (optional)

    """
    return kafka.structs.Message(0, 0, key, payload)


def create_gzip_message(payloads, key=None, compresslevel=None):
    """
    Construct a Gzipped Message containing multiple Messages

    The given payloads will be encoded, compressed, and sent as a single atomic
    message to Kafka.

    Arguments:
        payloads: list(bytes), a list of payload to send be sent to Kafka
        key: bytes, a key used for partition routing (optional)

    """
    message_set = KafkaProtocol._encode_message_set(
        [create_message(payload, pl_key) for payload, pl_key in payloads])

    gzipped = gzip_encode(message_set, compresslevel=compresslevel)
    codec = ATTRIBUTE_CODEC_MASK & CODEC_GZIP

    return kafka.structs.Message(0, 0x00 | codec, key, gzipped)


def create_snappy_message(payloads, key=None):
    """
    Construct a Snappy Message containing multiple Messages

    The given payloads will be encoded, compressed, and sent as a single atomic
    message to Kafka.

    Arguments:
        payloads: list(bytes), a list of payload to send be sent to Kafka
        key: bytes, a key used for partition routing (optional)

    """
    message_set = KafkaProtocol._encode_message_set(
        [create_message(payload, pl_key) for payload, pl_key in payloads])

    snapped = snappy_encode(message_set)
    codec = ATTRIBUTE_CODEC_MASK & CODEC_SNAPPY

    return kafka.structs.Message(0, 0x00 | codec, key, snapped)


def create_message_set(messages, codec=CODEC_NONE, key=None, compresslevel=None):
    """Create a message set using the given codec.

    If codec is CODEC_NONE, return a list of raw Kafka messages. Otherwise,
    return a list containing a single codec-encoded message.
    """
    if codec == CODEC_NONE:
        return [create_message(m, k) for m, k in messages]
    elif codec == CODEC_GZIP:
        return [create_gzip_message(messages, key, compresslevel)]
    elif codec == CODEC_SNAPPY:
        return [create_snappy_message(messages, key)]
    else:
        raise UnsupportedCodecError("Codec 0x%02x unsupported" % codec)<|MERGE_RESOLUTION|>--- conflicted
+++ resolved
@@ -19,10 +19,7 @@
 from kafka.util import (
     crc32, read_short_string, relative_unpack,
     write_int_string, group_by_topic_and_partition)
-<<<<<<< HEAD
-=======
 from kafka.protocol.message import MessageSet
->>>>>>> 26cfc0ad
 
 
 log = logging.getLogger(__name__)
@@ -148,11 +145,7 @@
                           magic=msg.magic, attributes=msg.attributes
                     )
                     partition_msgs.append((0, m.encode()))
-<<<<<<< HEAD
-                topic_msgs.append((partition, partition_msgs))
-=======
                 topic_msgs.append((partition, MessageSet.encode(partition_msgs, prepend_size=False)))
->>>>>>> 26cfc0ad
             topics.append((topic, topic_msgs))
 
 
@@ -354,33 +347,7 @@
                     payload.metadata)
                 for partition, payload in six.iteritems(topic_payloads)])
             for topic, topic_payloads in six.iteritems(group_by_topic_and_partition(payloads))])
-
-<<<<<<< HEAD
-    @classmethod
-    def encode_offset_commit_request_kafka(cls, group, payloads):
-        """
-        Encode an OffsetCommitRequest struct
-        Arguments:
-            group: string, the consumer group you are committing offsets for
-            payloads: list of OffsetCommitRequestPayload
-        """
-        return kafka.protocol.commit.OffsetCommitRequest[2](
-            consumer_group=group,
-            consumer_group_generation_id=kafka.protocol.commit.OffsetCommitRequest[2].DEFAULT_GENERATION_ID,
-            consumer_id='',
-            retention_time=kafka.protocol.commit.OffsetCommitRequest[2].DEFAULT_RETENTION_TIME,
-            topics=[(
-                topic,
-                [(
-                    partition,
-                    payload.offset,
-                    payload.metadata)
-                for partition, payload in six.iteritems(topic_payloads)])
-            for topic, topic_payloads in six.iteritems(group_by_topic_and_partition(payloads))])
-
-
-=======
->>>>>>> 26cfc0ad
+    
     @classmethod
     def decode_offset_commit_response(cls, response):
         """
