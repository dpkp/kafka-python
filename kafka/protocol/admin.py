from __future__ import absolute_import

<<<<<<< HEAD
from .api import Request, Response
from .types import Array, Boolean, Bytes, Int16, Int32, Schema, String
=======
from kafka.protocol.api import Request, Response
from kafka.protocol.types import Array, Boolean, Bytes, Int16, Int32, Schema, String
>>>>>>> 26cfc0ad


class ApiVersionResponse_v0(Response):
    API_KEY = 18
    API_VERSION = 0
    SCHEMA = Schema(
        ('error_code', Int16),
        ('api_versions', Array(
            ('api_key', Int16),
            ('min_version', Int16),
            ('max_version', Int16)))
    )
<<<<<<< HEAD
=======


class ApiVersionResponse_v1(Response):
    API_KEY = 18
    API_VERSION = 1
    SCHEMA = Schema(
        ('error_code', Int16),
        ('api_versions', Array(
            ('api_key', Int16),
            ('min_version', Int16),
            ('max_version', Int16))),
        ('throttle_time_ms', Int32)
    )
>>>>>>> 26cfc0ad


class ApiVersionRequest_v0(Request):
    API_KEY = 18
    API_VERSION = 0
    RESPONSE_TYPE = ApiVersionResponse_v0
    SCHEMA = Schema()


class ApiVersionRequest_v1(Request):
    API_KEY = 18
    API_VERSION = 1
    RESPONSE_TYPE = ApiVersionResponse_v1
    SCHEMA = ApiVersionRequest_v0.SCHEMA


ApiVersionRequest = [ApiVersionRequest_v0, ApiVersionRequest_v1]
ApiVersionResponse = [ApiVersionResponse_v0, ApiVersionResponse_v1]


class CreateTopicsResponse_v0(Response):
    API_KEY = 19
    API_VERSION = 0
    SCHEMA = Schema(
        ('topic_error_codes', Array(
            ('topic', String('utf-8')),
            ('error_code', Int16)))
    )


class CreateTopicsResponse_v1(Response):
    API_KEY = 19
    API_VERSION = 1
    SCHEMA = Schema(
        ('topic_error_codes', Array(
            ('topic', String('utf-8')),
            ('error_code', Int16),
            ('error_message', String('utf-8'))))
    )


class CreateTopicsResponse_v2(Response):
    API_KEY = 19
    API_VERSION = 2
    SCHEMA = Schema(
        ('throttle_time_ms', Int32),
        ('topic_error_codes', Array(
            ('topic', String('utf-8')),
            ('error_code', Int16),
            ('error_message', String('utf-8'))))
    )


class CreateTopicsRequest_v0(Request):
    API_KEY = 19
    API_VERSION = 0
    RESPONSE_TYPE = CreateTopicsResponse_v0
    SCHEMA = Schema(
        ('create_topic_requests', Array(
            ('topic', String('utf-8')),
            ('num_partitions', Int32),
            ('replication_factor', Int16),
            ('replica_assignment', Array(
                ('partition_id', Int32),
                ('replicas', Array(Int32)))),
            ('configs', Array(
                ('config_key', String('utf-8')),
                ('config_value', String('utf-8')))))),
        ('timeout', Int32)
    )


class CreateTopicsRequest_v1(Request):
    API_KEY = 19
    API_VERSION = 1
    RESPONSE_TYPE = CreateTopicsResponse_v1
    SCHEMA = Schema(
        ('create_topic_requests', Array(
            ('topic', String('utf-8')),
            ('num_partitions', Int32),
            ('replication_factor', Int16),
            ('replica_assignment', Array(
                ('partition_id', Int32),
                ('replicas', Array(Int32)))),
            ('configs', Array(
                ('config_key', String('utf-8')),
                ('config_value', String('utf-8')))))),
        ('timeout', Int32),
        ('validate_only', Boolean)
    )


class CreateTopicsRequest_v2(Request):
    API_KEY = 19
    API_VERSION = 2
    RESPONSE_TYPE = CreateTopicsResponse_v2
    SCHEMA = CreateTopicsRequest_v1.SCHEMA


CreateTopicsRequest = [
    CreateTopicsRequest_v0, CreateTopicsRequest_v1, CreateTopicsRequest_v2
]
CreateTopicsResponse = [
    CreateTopicsResponse_v0, CreateTopicsResponse_v1, CreateTopicsResponse_v2
]


class DeleteTopicsResponse_v0(Response):
    API_KEY = 20
    API_VERSION = 0
    SCHEMA = Schema(
        ('topic_error_codes', Array(
            ('topic', String('utf-8')),
            ('error_code', Int16)))
    )


class DeleteTopicsResponse_v1(Response):
    API_KEY = 20
    API_VERSION = 1
    SCHEMA = Schema(
        ('throttle_time_ms', Int32),
        ('topic_error_codes', Array(
            ('topic', String('utf-8')),
            ('error_code', Int16)))
    )


class DeleteTopicsRequest_v0(Request):
    API_KEY = 20
    API_VERSION = 0
    RESPONSE_TYPE = DeleteTopicsResponse_v0
    SCHEMA = Schema(
        ('topics', Array(String('utf-8'))),
        ('timeout', Int32)
    )


class DeleteTopicsRequest_v1(Request):
    API_KEY = 20
    API_VERSION = 1
    RESPONSE_TYPE = DeleteTopicsResponse_v1
    SCHEMA = DeleteTopicsRequest_v0.SCHEMA


DeleteTopicsRequest = [DeleteTopicsRequest_v0, DeleteTopicsRequest_v1]
DeleteTopicsResponse = [DeleteTopicsResponse_v0, DeleteTopicsResponse_v1]

<<<<<<< HEAD
class CreateTopicsResponse_v0(Response):
    API_KEY = 19
    API_VERSION = 0
    SCHEMA = Schema(
        ('topic_error_codes', Array(
            ('topic', String('utf-8')),
            ('error_code', Int16)))
    )


class CreateTopicsResponse_v1(Response):
    API_KEY = 19
    API_VERSION = 1
    SCHEMA = Schema(
        ('topic_error_codes', Array(
            ('topic', String('utf-8')),
            ('error_code', Int16),
            ('error_message', String('utf-8'))))
    )


class CreateTopicsRequest_v0(Request):
    API_KEY = 19
    API_VERSION = 0
    RESPONSE_TYPE = CreateTopicsResponse_v0
    SCHEMA = Schema(
        ('create_topic_requests', Array(
            ('topic', String('utf-8')),
            ('num_partitions', Int32),
            ('replication_factor', Int16),
            ('replica_assignment', Array(
                ('partition_id', Int32),
                ('replicas', Array(Int32)))),
            ('configs', Array(
                ('config_key', String('utf-8')),
                ('config_value', String('utf-8')))))),
        ('timeout', Int32)
    )


class CreateTopicsRequest_v1(Request):
    API_KEY = 19
    API_VERSION = 1
    RESPONSE_TYPE = CreateTopicsResponse_v1
    SCHEMA = Schema(
        ('create_topic_requests', Array(
            ('topic', String('utf-8')),
            ('num_partitions', Int32),
            ('replication_factor', Int16),
            ('replica_assignment', Array(
                ('partition_id', Int32),
                ('replicas', Array(Int32)))),
            ('configs', Array(
                ('config_key', String('utf-8')),
                ('config_value', String('utf-8')))))),
        ('timeout', Int32),
        ('validate_only', Boolean)
    )


CreateTopicsRequest = [CreateTopicsRequest_v0, CreateTopicsRequest_v1]
CreateTopicsResponse = [CreateTopicsResponse_v0, CreateTopicsResponse_v1]


class DeleteTopicsResponse_v0(Response):
    API_KEY = 20
    API_VERSION = 0
    SCHEMA = Schema(
        ('topic_error_codes', Array(
            ('topic', String('utf-8')),
            ('error_code', Int16)))
    )


class DeleteTopicsRequest_v0(Request):
    API_KEY = 20
    API_VERSION = 0
    RESPONSE_TYPE = DeleteTopicsResponse_v0
    SCHEMA = Schema(
        ('topics', Array(String('utf-8'))),
        ('timeout', Int32)
    )


DeleteTopicsRequest = [DeleteTopicsRequest_v0]
DeleteTopicsResponse = [DeleteTopicsResponse_v0]

=======
>>>>>>> 26cfc0ad

class ListGroupsResponse_v0(Response):
    API_KEY = 16
    API_VERSION = 0
    SCHEMA = Schema(
        ('error_code', Int16),
        ('groups', Array(
            ('group', String('utf-8')),
            ('protocol_type', String('utf-8'))))
    )


<<<<<<< HEAD
=======
class ListGroupsResponse_v1(Response):
    API_KEY = 16
    API_VERSION = 1
    SCHEMA = Schema(
        ('throttle_time_ms', Int32),
        ('error_code', Int16),
        ('groups', Array(
            ('group', String('utf-8')),
            ('protocol_type', String('utf-8'))))
    )


>>>>>>> 26cfc0ad
class ListGroupsRequest_v0(Request):
    API_KEY = 16
    API_VERSION = 0
    RESPONSE_TYPE = ListGroupsResponse_v0
    SCHEMA = Schema()


class ListGroupsRequest_v1(Request):
    API_KEY = 16
    API_VERSION = 1
    RESPONSE_TYPE = ListGroupsResponse_v1
    SCHEMA = ListGroupsRequest_v0.SCHEMA


ListGroupsRequest = [ListGroupsRequest_v0, ListGroupsRequest_v1]
ListGroupsResponse = [ListGroupsResponse_v0, ListGroupsResponse_v1]


class DescribeGroupsResponse_v0(Response):
    API_KEY = 15
    API_VERSION = 0
    SCHEMA = Schema(
        ('groups', Array(
            ('error_code', Int16),
            ('group', String('utf-8')),
            ('state', String('utf-8')),
            ('protocol_type', String('utf-8')),
            ('protocol', String('utf-8')),
            ('members', Array(
                ('member_id', String('utf-8')),
                ('client_id', String('utf-8')),
                ('client_host', String('utf-8')),
                ('member_metadata', Bytes),
                ('member_assignment', Bytes)))))
    )


<<<<<<< HEAD
=======
class DescribeGroupsResponse_v1(Response):
    API_KEY = 15
    API_VERSION = 1
    SCHEMA = Schema(
        ('throttle_time_ms', Int32),
        ('groups', Array(
            ('error_code', Int16),
            ('group', String('utf-8')),
            ('state', String('utf-8')),
            ('protocol_type', String('utf-8')),
            ('protocol', String('utf-8')),
            ('members', Array(
                ('member_id', String('utf-8')),
                ('client_id', String('utf-8')),
                ('client_host', String('utf-8')),
                ('member_metadata', Bytes),
                ('member_assignment', Bytes)))))
    )



>>>>>>> 26cfc0ad
class DescribeGroupsRequest_v0(Request):
    API_KEY = 15
    API_VERSION = 0
    RESPONSE_TYPE = DescribeGroupsResponse_v0
    SCHEMA = Schema(
        ('groups', Array(String('utf-8')))
    )


class DescribeGroupsRequest_v1(Request):
    API_KEY = 15
    API_VERSION = 1
    RESPONSE_TYPE = DescribeGroupsResponse_v1
    SCHEMA = DescribeGroupsRequest_v0.SCHEMA


DescribeGroupsRequest = [DescribeGroupsRequest_v0, DescribeGroupsRequest_v1]
DescribeGroupsResponse = [DescribeGroupsResponse_v0, DescribeGroupsResponse_v1]


class SaslHandShakeResponse_v0(Response):
    API_KEY = 17
    API_VERSION = 0
    SCHEMA = Schema(
        ('error_code', Int16),
        ('enabled_mechanisms', Array(String('utf-8')))
    )


<<<<<<< HEAD
=======
class SaslHandShakeResponse_v1(Response):
    API_KEY = 17
    API_VERSION = 1
    SCHEMA = SaslHandShakeResponse_v0.SCHEMA


>>>>>>> 26cfc0ad
class SaslHandShakeRequest_v0(Request):
    API_KEY = 17
    API_VERSION = 0
    RESPONSE_TYPE = SaslHandShakeResponse_v0
    SCHEMA = Schema(
        ('mechanism', String('utf-8'))
    )


class SaslHandShakeRequest_v1(Request):
    API_KEY = 17
    API_VERSION = 1
    RESPONSE_TYPE = SaslHandShakeResponse_v1
    SCHEMA = SaslHandShakeRequest_v0.SCHEMA


SaslHandShakeRequest = [SaslHandShakeRequest_v0, SaslHandShakeRequest_v1]
SaslHandShakeResponse = [SaslHandShakeResponse_v0, SaslHandShakeResponse_v1]


class SaslAuthenticateResponse_v0(Request):
    API_KEY = 36
    API_VERSION = 0
    SCHEMA = Schema(
        ('error_code', Int16),
        ('error_message', String('utf-8')),
        ('sasl_auth_bytes', Bytes)
    )


class SaslAuthenticateRequest_v0(Request):
    API_KEY = 36
    API_VERSION = 0
    RESPONSE_TYPE = SaslAuthenticateResponse_v0
    SCHEMA = Schema(
        ('sasl_auth_bytes', Bytes)
    )


SaslAuthenticateRequest = [SaslAuthenticateRequest_v0]
SaslAuthenticateResponse = [SaslAuthenticateResponse_v0]<|MERGE_RESOLUTION|>--- conflicted
+++ resolved
@@ -1,12 +1,7 @@
 from __future__ import absolute_import
 
-<<<<<<< HEAD
-from .api import Request, Response
-from .types import Array, Boolean, Bytes, Int16, Int32, Schema, String
-=======
 from kafka.protocol.api import Request, Response
 from kafka.protocol.types import Array, Boolean, Bytes, Int16, Int32, Schema, String
->>>>>>> 26cfc0ad
 
 
 class ApiVersionResponse_v0(Response):
@@ -19,8 +14,6 @@
             ('min_version', Int16),
             ('max_version', Int16)))
     )
-<<<<<<< HEAD
-=======
 
 
 class ApiVersionResponse_v1(Response):
@@ -34,7 +27,6 @@
             ('max_version', Int16))),
         ('throttle_time_ms', Int32)
     )
->>>>>>> 26cfc0ad
 
 
 class ApiVersionRequest_v0(Request):
@@ -183,96 +175,6 @@
 DeleteTopicsRequest = [DeleteTopicsRequest_v0, DeleteTopicsRequest_v1]
 DeleteTopicsResponse = [DeleteTopicsResponse_v0, DeleteTopicsResponse_v1]
 
-<<<<<<< HEAD
-class CreateTopicsResponse_v0(Response):
-    API_KEY = 19
-    API_VERSION = 0
-    SCHEMA = Schema(
-        ('topic_error_codes', Array(
-            ('topic', String('utf-8')),
-            ('error_code', Int16)))
-    )
-
-
-class CreateTopicsResponse_v1(Response):
-    API_KEY = 19
-    API_VERSION = 1
-    SCHEMA = Schema(
-        ('topic_error_codes', Array(
-            ('topic', String('utf-8')),
-            ('error_code', Int16),
-            ('error_message', String('utf-8'))))
-    )
-
-
-class CreateTopicsRequest_v0(Request):
-    API_KEY = 19
-    API_VERSION = 0
-    RESPONSE_TYPE = CreateTopicsResponse_v0
-    SCHEMA = Schema(
-        ('create_topic_requests', Array(
-            ('topic', String('utf-8')),
-            ('num_partitions', Int32),
-            ('replication_factor', Int16),
-            ('replica_assignment', Array(
-                ('partition_id', Int32),
-                ('replicas', Array(Int32)))),
-            ('configs', Array(
-                ('config_key', String('utf-8')),
-                ('config_value', String('utf-8')))))),
-        ('timeout', Int32)
-    )
-
-
-class CreateTopicsRequest_v1(Request):
-    API_KEY = 19
-    API_VERSION = 1
-    RESPONSE_TYPE = CreateTopicsResponse_v1
-    SCHEMA = Schema(
-        ('create_topic_requests', Array(
-            ('topic', String('utf-8')),
-            ('num_partitions', Int32),
-            ('replication_factor', Int16),
-            ('replica_assignment', Array(
-                ('partition_id', Int32),
-                ('replicas', Array(Int32)))),
-            ('configs', Array(
-                ('config_key', String('utf-8')),
-                ('config_value', String('utf-8')))))),
-        ('timeout', Int32),
-        ('validate_only', Boolean)
-    )
-
-
-CreateTopicsRequest = [CreateTopicsRequest_v0, CreateTopicsRequest_v1]
-CreateTopicsResponse = [CreateTopicsResponse_v0, CreateTopicsResponse_v1]
-
-
-class DeleteTopicsResponse_v0(Response):
-    API_KEY = 20
-    API_VERSION = 0
-    SCHEMA = Schema(
-        ('topic_error_codes', Array(
-            ('topic', String('utf-8')),
-            ('error_code', Int16)))
-    )
-
-
-class DeleteTopicsRequest_v0(Request):
-    API_KEY = 20
-    API_VERSION = 0
-    RESPONSE_TYPE = DeleteTopicsResponse_v0
-    SCHEMA = Schema(
-        ('topics', Array(String('utf-8'))),
-        ('timeout', Int32)
-    )
-
-
-DeleteTopicsRequest = [DeleteTopicsRequest_v0]
-DeleteTopicsResponse = [DeleteTopicsResponse_v0]
-
-=======
->>>>>>> 26cfc0ad
 
 class ListGroupsResponse_v0(Response):
     API_KEY = 16
@@ -285,8 +187,6 @@
     )
 
 
-<<<<<<< HEAD
-=======
 class ListGroupsResponse_v1(Response):
     API_KEY = 16
     API_VERSION = 1
@@ -299,7 +199,6 @@
     )
 
 
->>>>>>> 26cfc0ad
 class ListGroupsRequest_v0(Request):
     API_KEY = 16
     API_VERSION = 0
@@ -337,8 +236,6 @@
     )
 
 
-<<<<<<< HEAD
-=======
 class DescribeGroupsResponse_v1(Response):
     API_KEY = 15
     API_VERSION = 1
@@ -360,7 +257,6 @@
 
 
 
->>>>>>> 26cfc0ad
 class DescribeGroupsRequest_v0(Request):
     API_KEY = 15
     API_VERSION = 0
@@ -390,15 +286,12 @@
     )
 
 
-<<<<<<< HEAD
-=======
 class SaslHandShakeResponse_v1(Response):
     API_KEY = 17
     API_VERSION = 1
     SCHEMA = SaslHandShakeResponse_v0.SCHEMA
 
 
->>>>>>> 26cfc0ad
 class SaslHandShakeRequest_v0(Request):
     API_KEY = 17
     API_VERSION = 0
