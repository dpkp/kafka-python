--- conflicted
+++ resolved
@@ -1,14 +1,9 @@
 from __future__ import absolute_import
 
-<<<<<<< HEAD
-from .api import Request, Response
-from .types import Array, Int16, Int32, Int64, Schema, String
-=======
 from kafka.protocol.api import Request, Response
 from kafka.protocol.types import Array, Int8, Int16, Int32, Int64, Schema, String
 
 UNKNOWN_OFFSET = -1
->>>>>>> 26cfc0ad
 
 
 class OffsetResetStrategy(object):
@@ -43,8 +38,6 @@
     )
 
 
-<<<<<<< HEAD
-=======
 class OffsetResponse_v2(Response):
     API_KEY = 2
     API_VERSION = 2
@@ -60,7 +53,6 @@
     )
 
 
->>>>>>> 26cfc0ad
 class OffsetRequest_v0(Request):
     API_KEY = 2
     API_VERSION = 0
@@ -94,11 +86,6 @@
         'replica_id': -1
     }
 
-<<<<<<< HEAD
-
-OffsetRequest = [OffsetRequest_v0, OffsetRequest_v1]
-OffsetResponse = [OffsetResponse_v0, OffsetResponse_v1]
-=======
 
 class OffsetRequest_v2(Request):
     API_KEY = 2
@@ -119,5 +106,4 @@
 
 
 OffsetRequest = [OffsetRequest_v0, OffsetRequest_v1, OffsetRequest_v2]
-OffsetResponse = [OffsetResponse_v0, OffsetResponse_v1, OffsetResponse_v2]
->>>>>>> 26cfc0ad
+OffsetResponse = [OffsetResponse_v0, OffsetResponse_v1, OffsetResponse_v2]