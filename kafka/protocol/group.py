from __future__ import absolute_import

<<<<<<< HEAD
from .api import Request, Response
from .struct import Struct
from .types import Array, Bytes, Int16, Int32, Schema, String
=======
from kafka.protocol.api import Request, Response
from kafka.protocol.struct import Struct
from kafka.protocol.types import Array, Bytes, Int16, Int32, Schema, String
>>>>>>> 26cfc0ad


class JoinGroupResponse_v0(Response):
    API_KEY = 11
    API_VERSION = 0
    SCHEMA = Schema(
        ('error_code', Int16),
        ('generation_id', Int32),
        ('group_protocol', String('utf-8')),
        ('leader_id', String('utf-8')),
        ('member_id', String('utf-8')),
        ('members', Array(
            ('member_id', String('utf-8')),
            ('member_metadata', Bytes)))
    )


class JoinGroupResponse_v1(Response):
    API_KEY = 11
    API_VERSION = 1
    SCHEMA = JoinGroupResponse_v0.SCHEMA


<<<<<<< HEAD
=======
class JoinGroupResponse_v2(Response):
    API_KEY = 11
    API_VERSION = 2
    SCHEMA = Schema(
        ('throttle_time_ms', Int32),
        ('error_code', Int16),
        ('generation_id', Int32),
        ('group_protocol', String('utf-8')),
        ('leader_id', String('utf-8')),
        ('member_id', String('utf-8')),
        ('members', Array(
            ('member_id', String('utf-8')),
            ('member_metadata', Bytes)))
    )


>>>>>>> 26cfc0ad
class JoinGroupRequest_v0(Request):
    API_KEY = 11
    API_VERSION = 0
    RESPONSE_TYPE = JoinGroupResponse_v0
    SCHEMA = Schema(
        ('group', String('utf-8')),
        ('session_timeout', Int32),
        ('member_id', String('utf-8')),
        ('protocol_type', String('utf-8')),
        ('group_protocols', Array(
            ('protocol_name', String('utf-8')),
            ('protocol_metadata', Bytes)))
    )
    UNKNOWN_MEMBER_ID = ''


class JoinGroupRequest_v1(Request):
    API_KEY = 11
    API_VERSION = 1
    RESPONSE_TYPE = JoinGroupResponse_v1
    SCHEMA = Schema(
        ('group', String('utf-8')),
        ('session_timeout', Int32),
        ('rebalance_timeout', Int32),
        ('member_id', String('utf-8')),
        ('protocol_type', String('utf-8')),
        ('group_protocols', Array(
            ('protocol_name', String('utf-8')),
            ('protocol_metadata', Bytes)))
    )
    UNKNOWN_MEMBER_ID = ''


<<<<<<< HEAD
JoinGroupRequest = [JoinGroupRequest_v0, JoinGroupRequest_v1]
JoinGroupResponse = [JoinGroupResponse_v0, JoinGroupResponse_v1]
=======
class JoinGroupRequest_v2(Request):
    API_KEY = 11
    API_VERSION = 2
    RESPONSE_TYPE = JoinGroupResponse_v2
    SCHEMA = JoinGroupRequest_v1.SCHEMA
    UNKNOWN_MEMBER_ID = ''


JoinGroupRequest = [
    JoinGroupRequest_v0, JoinGroupRequest_v1, JoinGroupRequest_v2
]
JoinGroupResponse = [
    JoinGroupResponse_v0, JoinGroupResponse_v1, JoinGroupResponse_v2
]
>>>>>>> 26cfc0ad


class ProtocolMetadata(Struct):
    SCHEMA = Schema(
        ('version', Int16),
        ('subscription', Array(String('utf-8'))), # topics list
        ('user_data', Bytes)
    )


class SyncGroupResponse_v0(Response):
    API_KEY = 14
    API_VERSION = 0
    SCHEMA = Schema(
        ('error_code', Int16),
        ('member_assignment', Bytes)
    )


<<<<<<< HEAD
=======
class SyncGroupResponse_v1(Response):
    API_KEY = 14
    API_VERSION = 1
    SCHEMA = Schema(
        ('throttle_time_ms', Int32),
        ('error_code', Int16),
        ('member_assignment', Bytes)
    )


>>>>>>> 26cfc0ad
class SyncGroupRequest_v0(Request):
    API_KEY = 14
    API_VERSION = 0
    RESPONSE_TYPE = SyncGroupResponse_v0
    SCHEMA = Schema(
        ('group', String('utf-8')),
        ('generation_id', Int32),
        ('member_id', String('utf-8')),
        ('group_assignment', Array(
            ('member_id', String('utf-8')),
            ('member_metadata', Bytes)))
    )


class SyncGroupRequest_v1(Request):
    API_KEY = 14
    API_VERSION = 1
    RESPONSE_TYPE = SyncGroupResponse_v1
    SCHEMA = SyncGroupRequest_v0.SCHEMA


SyncGroupRequest = [SyncGroupRequest_v0, SyncGroupRequest_v1]
SyncGroupResponse = [SyncGroupResponse_v0, SyncGroupResponse_v1]


class MemberAssignment(Struct):
    SCHEMA = Schema(
        ('version', Int16),
        ('assignment', Array(
            ('topic', String('utf-8')),
            ('partitions', Array(Int32)))),
        ('user_data', Bytes)
    )


class HeartbeatResponse_v0(Response):
    API_KEY = 12
    API_VERSION = 0
    SCHEMA = Schema(
        ('error_code', Int16)
    )


<<<<<<< HEAD
=======
class HeartbeatResponse_v1(Response):
    API_KEY = 12
    API_VERSION = 1
    SCHEMA = Schema(
        ('throttle_time_ms', Int32),
        ('error_code', Int16)
    )


>>>>>>> 26cfc0ad
class HeartbeatRequest_v0(Request):
    API_KEY = 12
    API_VERSION = 0
    RESPONSE_TYPE = HeartbeatResponse_v0
    SCHEMA = Schema(
        ('group', String('utf-8')),
        ('generation_id', Int32),
        ('member_id', String('utf-8'))
    )


class HeartbeatRequest_v1(Request):
    API_KEY = 12
    API_VERSION = 1
    RESPONSE_TYPE = HeartbeatResponse_v1
    SCHEMA = HeartbeatRequest_v0.SCHEMA


HeartbeatRequest = [HeartbeatRequest_v0, HeartbeatRequest_v1]
HeartbeatResponse = [HeartbeatResponse_v0, HeartbeatResponse_v1]


class LeaveGroupResponse_v0(Response):
    API_KEY = 13
    API_VERSION = 0
    SCHEMA = Schema(
        ('error_code', Int16)
    )


<<<<<<< HEAD
=======
class LeaveGroupResponse_v1(Response):
    API_KEY = 13
    API_VERSION = 1
    SCHEMA = Schema(
        ('throttle_time_ms', Int32),
        ('error_code', Int16)
    )


>>>>>>> 26cfc0ad
class LeaveGroupRequest_v0(Request):
    API_KEY = 13
    API_VERSION = 0
    RESPONSE_TYPE = LeaveGroupResponse_v0
    SCHEMA = Schema(
        ('group', String('utf-8')),
        ('member_id', String('utf-8'))
    )


class LeaveGroupRequest_v1(Request):
    API_KEY = 13
    API_VERSION = 1
    RESPONSE_TYPE = LeaveGroupResponse_v1
    SCHEMA = LeaveGroupRequest_v0.SCHEMA


LeaveGroupRequest = [LeaveGroupRequest_v0, LeaveGroupRequest_v1]
LeaveGroupResponse = [LeaveGroupResponse_v0, LeaveGroupResponse_v1]<|MERGE_RESOLUTION|>--- conflicted
+++ resolved
@@ -1,14 +1,8 @@
 from __future__ import absolute_import
 
-<<<<<<< HEAD
-from .api import Request, Response
-from .struct import Struct
-from .types import Array, Bytes, Int16, Int32, Schema, String
-=======
 from kafka.protocol.api import Request, Response
 from kafka.protocol.struct import Struct
 from kafka.protocol.types import Array, Bytes, Int16, Int32, Schema, String
->>>>>>> 26cfc0ad
 
 
 class JoinGroupResponse_v0(Response):
@@ -32,8 +26,6 @@
     SCHEMA = JoinGroupResponse_v0.SCHEMA
 
 
-<<<<<<< HEAD
-=======
 class JoinGroupResponse_v2(Response):
     API_KEY = 11
     API_VERSION = 2
@@ -50,7 +42,6 @@
     )
 
 
->>>>>>> 26cfc0ad
 class JoinGroupRequest_v0(Request):
     API_KEY = 11
     API_VERSION = 0
@@ -84,10 +75,6 @@
     UNKNOWN_MEMBER_ID = ''
 
 
-<<<<<<< HEAD
-JoinGroupRequest = [JoinGroupRequest_v0, JoinGroupRequest_v1]
-JoinGroupResponse = [JoinGroupResponse_v0, JoinGroupResponse_v1]
-=======
 class JoinGroupRequest_v2(Request):
     API_KEY = 11
     API_VERSION = 2
@@ -102,7 +89,6 @@
 JoinGroupResponse = [
     JoinGroupResponse_v0, JoinGroupResponse_v1, JoinGroupResponse_v2
 ]
->>>>>>> 26cfc0ad
 
 
 class ProtocolMetadata(Struct):
@@ -122,8 +108,6 @@
     )
 
 
-<<<<<<< HEAD
-=======
 class SyncGroupResponse_v1(Response):
     API_KEY = 14
     API_VERSION = 1
@@ -134,7 +118,6 @@
     )
 
 
->>>>>>> 26cfc0ad
 class SyncGroupRequest_v0(Request):
     API_KEY = 14
     API_VERSION = 0
@@ -178,8 +161,6 @@
     )
 
 
-<<<<<<< HEAD
-=======
 class HeartbeatResponse_v1(Response):
     API_KEY = 12
     API_VERSION = 1
@@ -189,7 +170,6 @@
     )
 
 
->>>>>>> 26cfc0ad
 class HeartbeatRequest_v0(Request):
     API_KEY = 12
     API_VERSION = 0
@@ -220,8 +200,6 @@
     )
 
 
-<<<<<<< HEAD
-=======
 class LeaveGroupResponse_v1(Response):
     API_KEY = 13
     API_VERSION = 1
@@ -231,7 +209,6 @@
     )
 
 
->>>>>>> 26cfc0ad
 class LeaveGroupRequest_v0(Request):
     API_KEY = 13
     API_VERSION = 0
