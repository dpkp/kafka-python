--- conflicted
+++ resolved
@@ -79,14 +79,11 @@
             the computed value. Default: 1000.
         request_timeout_ms (int): Client request timeout in milliseconds.
             Default: 30000.
-<<<<<<< HEAD
-=======
         connections_max_idle_ms: Close idle connections after the number of
             milliseconds specified by this config. The broker closes idle
             connections after connections.max.idle.ms, so this avoids hitting
             unexpected socket disconnected errors on the client.
             Default: 540000
->>>>>>> a3c5559b
         retry_backoff_ms (int): Milliseconds to backoff when retrying on
             errors. Default: 100.
         max_in_flight_requests_per_connection (int): Requests are pipelined
@@ -157,10 +154,7 @@
         'bootstrap_topics_filter': set(),
         'client_id': 'kafka-python-' + __version__,
         'request_timeout_ms': 30000,
-<<<<<<< HEAD
-=======
         'wakeup_timeout_ms': 3000,
->>>>>>> a3c5559b
         'connections_max_idle_ms': 9 * 60 * 1000,
         'reconnect_backoff_ms': 50,
         'reconnect_backoff_max_ms': 1000,
