--- conflicted
+++ resolved
@@ -674,13 +674,6 @@
         """
         self._delayed_tasks.remove(task)
 
-<<<<<<< HEAD
-    def check_version(self, node_id=None, timeout_ms=2000, strict=False):
-        """Attempt to guess the broker version"""
-        if node_id is None:
-            node_id = self.least_loaded_node()
-            if node_id is None:
-=======
     def check_version(self, node_id=None, timeout=2, strict=False):
         """Attempt to guess a broker version
 
@@ -704,21 +697,10 @@
             # which can block for an increasing backoff period
             try_node = node_id or self.least_loaded_node()
             if try_node is None:
->>>>>>> 229ac5d1
                 raise Errors.NoBrokersAvailable()
             self._maybe_connect(try_node)
             conn = self._conns[try_node]
 
-<<<<<<< HEAD
-        # We will be intentionally causing socket failures
-        # and should not trigger metadata refresh
-        self._refresh_on_disconnects = False
-        self._maybe_connect(node_id)
-        conn = self._conns[node_id]
-        version = conn.check_version(timeout_ms=timeout_ms)
-        self._refresh_on_disconnects = True
-        return version
-=======
             # We will intentionally cause socket failures
             # These should not trigger metadata refresh
             self._refresh_on_disconnects = False
@@ -736,7 +718,6 @@
         # Timeout
         else:
             raise Errors.NoBrokersAvailable()
->>>>>>> 229ac5d1
 
     def wakeup(self):
         if self._wake_w.send(b'x') != 1:
