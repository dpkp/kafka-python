from __future__ import absolute_import, division

import copy
import functools
import heapq
import itertools
import logging
import random
import threading

# selectors in stdlib as of py3.4
try:
    import selectors  # pylint: disable=import-error
except ImportError:
    # vendored backport module
    from .vendor import selectors34 as selectors

import socket
import time

from kafka.vendor import six

from .cluster import ClusterMetadata
from .conn import BrokerConnection, ConnectionStates, collect_hosts, get_ip_port_afi
from . import errors as Errors
from .future import Future
from .metrics import AnonMeasurable
from .metrics.stats import Avg, Count, Rate
from .metrics.stats.rate import TimeUnit
from .protocol.metadata import MetadataRequest
from .protocol.produce import ProduceRequest
from .vendor import socketpair
from .version import __version__

if six.PY2:
    ConnectionError = None


log = logging.getLogger('kafka.client')


class KafkaClient(object):
    """
    A network client for asynchronous request/response network I/O.

    This is an internal class used to implement the user-facing producer and
    consumer clients.

    This class is not thread-safe!

    Keyword Arguments:
        bootstrap_servers: 'host[:port]' string (or list of 'host[:port]'
            strings) that the consumer should contact to bootstrap initial
            cluster metadata. This does not have to be the full node list.
            It just needs to have at least one broker that will respond to a
            Metadata API Request. Default port is 9092. If no servers are
            specified, will default to localhost:9092.
        client_id (str): a name for this client. This string is passed in
            each request to servers and can be used to identify specific
            server-side log entries that correspond to this client. Also
            submitted to GroupCoordinator for logging with respect to
            consumer group administration. Default: 'kafka-python-{version}'
        reconnect_backoff_ms (int): The amount of time in milliseconds to
            wait before attempting to reconnect to a given host.
            Default: 50.
        request_timeout_ms (int): Client request timeout in milliseconds.
            Default: 40000.
        retry_backoff_ms (int): Milliseconds to backoff when retrying on
            errors. Default: 100.
        max_in_flight_requests_per_connection (int): Requests are pipelined
            to kafka brokers up to this number of maximum requests per
            broker connection. Default: 5.
        receive_buffer_bytes (int): The size of the TCP receive buffer
            (SO_RCVBUF) to use when reading data. Default: None (relies on
            system defaults). Java client defaults to 32768.
        send_buffer_bytes (int): The size of the TCP send buffer
            (SO_SNDBUF) to use when sending data. Default: None (relies on
            system defaults). Java client defaults to 131072.
        socket_options (list): List of tuple-arguments to socket.setsockopt
            to apply to broker connection sockets. Default:
            [(socket.IPPROTO_TCP, socket.TCP_NODELAY, 1)]
        metadata_max_age_ms (int): The period of time in milliseconds after
            which we force a refresh of metadata even if we haven't seen any
            partition leadership changes to proactively discover any new
            brokers or partitions. Default: 300000
        security_protocol (str): Protocol used to communicate with brokers.
            Valid values are: PLAINTEXT, SSL. Default: PLAINTEXT.
        ssl_context (ssl.SSLContext): pre-configured SSLContext for wrapping
            socket connections. If provided, all other ssl_* configurations
            will be ignored. Default: None.
        ssl_check_hostname (bool): flag to configure whether ssl handshake
            should verify that the certificate matches the brokers hostname.
            default: true.
        ssl_cafile (str): optional filename of ca file to use in certificate
            veriication. default: none.
        ssl_certfile (str): optional filename of file in pem format containing
            the client certificate, as well as any ca certificates needed to
            establish the certificate's authenticity. default: none.
        ssl_keyfile (str): optional filename containing the client private key.
            default: none.
        ssl_password (str): optional password to be used when loading the
            certificate chain. default: none.
        ssl_crlfile (str): optional filename containing the CRL to check for
            certificate expiration. By default, no CRL check is done. When
            providing a file, only the leaf certificate will be checked against
            this CRL. The CRL can only be checked with Python 3.4+ or 2.7.9+.
            default: none.
        api_version (tuple): specify which kafka API version to use. Accepted
            values are: (0, 8, 0), (0, 8, 1), (0, 8, 2), (0, 9), (0, 10)
            If None, KafkaClient will attempt to infer the broker
            version by probing various APIs. Default: None
        api_version_auto_timeout_ms (int): number of milliseconds to throw a
            timeout exception from the constructor when checking the broker
            api version. Only applies if api_version is None
        selector (selectors.BaseSelector): Provide a specific selector
            implementation to use for I/O multiplexing.
            Default: selectors.DefaultSelector
        metrics (kafka.metrics.Metrics): Optionally provide a metrics
            instance for capturing network IO stats. Default: None.
        metric_group_prefix (str): Prefix for metric names. Default: ''
        sasl_mechanism (str): string picking sasl mechanism when security_protocol
            is SASL_PLAINTEXT or SASL_SSL. Currently only PLAIN is supported.
            Default: None
        sasl_plain_username (str): username for sasl PLAIN authentication.
            Default: None
        sasl_plain_password (str): password for sasl PLAIN authentication.
            Default: None
    """

    DEFAULT_CONFIG = {
        'bootstrap_servers': 'localhost',
        'client_id': 'kafka-python-' + __version__,
        'request_timeout_ms': 40000,
        'reconnect_backoff_ms': 50,
        'max_in_flight_requests_per_connection': 5,
        'receive_buffer_bytes': None,
        'send_buffer_bytes': None,
        'socket_options': [(socket.IPPROTO_TCP, socket.TCP_NODELAY, 1)],
        'retry_backoff_ms': 100,
        'metadata_max_age_ms': 300000,
        'security_protocol': 'PLAINTEXT',
        'ssl_context': None,
        'ssl_check_hostname': True,
        'ssl_cafile': None,
        'ssl_certfile': None,
        'ssl_keyfile': None,
        'ssl_password': None,
        'ssl_crlfile': None,
        'api_version': None,
        'api_version_auto_timeout_ms': 2000,
        'selector': selectors.DefaultSelector,
        'metrics': None,
        'metric_group_prefix': '',
        'sasl_mechanism': None,
        'sasl_plain_username': None,
        'sasl_plain_password': None,
    }
    API_VERSIONS = [
        (0, 10),
        (0, 9),
        (0, 8, 2),
        (0, 8, 1),
        (0, 8, 0)
    ]

    def __init__(self, **configs):
        self.config = copy.copy(self.DEFAULT_CONFIG)
        for key in self.config:
            if key in configs:
                self.config[key] = configs[key]

        if self.config['api_version'] is not None:
            assert self.config['api_version'] in self.API_VERSIONS, (
                'api_version [{0}] must be one of: {1}'.format(
                    self.config['api_version'], str(self.API_VERSIONS)))

        self.cluster = ClusterMetadata(**self.config)
        self._topics = set()  # empty set will fetch all topic metadata
        self._metadata_refresh_in_progress = False
        self._last_no_node_available_ms = 0
        self._selector = self.config['selector']()
        self._conns = {}
        self._connecting = set()
        self._refresh_on_disconnects = True
        self._delayed_tasks = DelayedTaskQueue()
        self._last_bootstrap = 0
        self._bootstrap_fails = 0
        self._wake_r, self._wake_w = socket.socketpair()
        self._wake_r.setblocking(False)
        self._wake_lock = threading.Lock()
        self._selector.register(self._wake_r, selectors.EVENT_READ)
        self._closed = False
        self._sensors = None
        if self.config['metrics']:
            self._sensors = KafkaClientMetrics(self.config['metrics'],
                                               self.config['metric_group_prefix'],
                                               self._conns)

        self._bootstrap(collect_hosts(self.config['bootstrap_servers']))

        # Check Broker Version if not set explicitly
        if self.config['api_version'] is None:
            check_timeout = self.config['api_version_auto_timeout_ms'] / 1000
            self.config['api_version'] = self.check_version(timeout=check_timeout)

    def _bootstrap(self, hosts):
        # Exponential backoff if bootstrap fails
        backoff_ms = self.config['reconnect_backoff_ms'] * 2 ** self._bootstrap_fails
        next_at = self._last_bootstrap + backoff_ms / 1000.0
        self._refresh_on_disconnects = False
        now = time.time()
        if next_at > now:
            log.debug("Sleeping %0.4f before bootstrapping again", next_at - now)
            time.sleep(next_at - now)
        self._last_bootstrap = time.time()

        if self.config['api_version'] is None or self.config['api_version'] < (0, 10):
            metadata_request = MetadataRequest[0]([])
        else:
            metadata_request = MetadataRequest[1](None)

        for host, port, afi in hosts:
            log.debug("Attempting to bootstrap via node at %s:%s", host, port)
            cb = functools.partial(self._conn_state_change, 'bootstrap')
            bootstrap = BrokerConnection(host, port, afi,
                                         state_change_callback=cb,
                                         node_id='bootstrap',
                                         **self.config)
            bootstrap.connect()
            while bootstrap.connecting():
                bootstrap.connect()
            if not bootstrap.connected():
                bootstrap.close()
                continue
            future = bootstrap.send(metadata_request)
            while not future.is_done:
                bootstrap.recv()
            if future.failed():
                bootstrap.close()
                continue
            self.cluster.update_metadata(future.value)

            # A cluster with no topics can return no broker metadata
            # in that case, we should keep the bootstrap connection
            if not len(self.cluster.brokers()):
                self._conns['bootstrap'] = bootstrap
            else:
                bootstrap.close()
            self._bootstrap_fails = 0
            break
        # No bootstrap found...
        else:
            log.error('Unable to bootstrap from %s', hosts)
            # Max exponential backoff is 2^12, x4000 (50ms -> 200s)
            self._bootstrap_fails = min(self._bootstrap_fails + 1, 12)
        self._refresh_on_disconnects = True

    def _can_connect(self, node_id):
        if node_id not in self._conns:
            if self.cluster.broker_metadata(node_id):
                return True
            return False
        conn = self._conns[node_id]
        return conn.disconnected() and not conn.blacked_out()

    def _conn_state_change(self, node_id, conn):
        if conn.connecting():
            # SSL connections can enter this state 2x (second during Handshake)
            if node_id not in self._connecting:
                self._connecting.add(node_id)
                self._selector.register(conn._sock, selectors.EVENT_WRITE)

        elif conn.connected():
            log.debug("Node %s connected", node_id)
            if node_id in self._connecting:
                self._connecting.remove(node_id)

            try:
                self._selector.unregister(conn._sock)
            except KeyError:
                pass
            self._selector.register(conn._sock, selectors.EVENT_READ, conn)
            if self._sensors:
                self._sensors.connection_created.record()

            if 'bootstrap' in self._conns and node_id != 'bootstrap':
                bootstrap = self._conns.pop('bootstrap')
                # XXX: make conn.close() require error to cause refresh
                self._refresh_on_disconnects = False
                bootstrap.close()
                self._refresh_on_disconnects = True

        # Connection failures imply that our metadata is stale, so let's refresh
        elif conn.state is ConnectionStates.DISCONNECTING:
            if node_id in self._connecting:
                self._connecting.remove(node_id)
            try:
                self._selector.unregister(conn._sock)
            except KeyError:
                pass
            if self._sensors:
                self._sensors.connection_closed.record()
            if self._refresh_on_disconnects and not self._closed:
                log.warning("Node %s connection failed -- refreshing metadata", node_id)
                self.cluster.request_update()

    def _maybe_connect(self, node_id):
        """Idempotent non-blocking connection attempt to the given node id."""
        if node_id not in self._conns:
            broker = self.cluster.broker_metadata(node_id)
            assert broker, 'Broker id %s not in current metadata' % node_id

            log.debug("Initiating connection to node %s at %s:%s",
                      node_id, broker.host, broker.port)
            host, port, afi = get_ip_port_afi(broker.host)
            cb = functools.partial(self._conn_state_change, node_id)
            self._conns[node_id] = BrokerConnection(host, broker.port, afi,
                                                    state_change_callback=cb,
                                                    node_id=node_id,
                                                    **self.config)
        conn = self._conns[node_id]
        if conn.connected():
            return True
        conn.connect()
        return conn.connected()

    def ready(self, node_id):
        """Check whether a node is connected and ok to send more requests.

        Arguments:
            node_id (int): the id of the node to check

        Returns:
            bool: True if we are ready to send to the given node
        """
        self._maybe_connect(node_id)
        return self.is_ready(node_id)

    def connected(self, node_id):
        """Return True iff the node_id is connected."""
        if node_id not in self._conns:
            return False
        return self._conns[node_id].connected()

    def close(self, node_id=None):
        """Close one or all broker connections.

        Arguments:
            node_id (int, optional): the id of the node to close
        """
        if node_id is None:
            self._closed = True
            for conn in self._conns.values():
                conn.close()
            self._wake_r.close()
            self._wake_w.close()
            self._selector.close()
        elif node_id in self._conns:
            self._conns[node_id].close()
        else:
            log.warning("Node %s not found in current connection list; skipping", node_id)
            return

    def is_disconnected(self, node_id):
        """Check whether the node connection has been disconnected or failed.

        A disconnected node has either been closed or has failed. Connection
        failures are usually transient and can be resumed in the next ready()
        call, but there are cases where transient failures need to be caught
        and re-acted upon.

        Arguments:
            node_id (int): the id of the node to check

        Returns:
            bool: True iff the node exists and is disconnected
        """
        if node_id not in self._conns:
            return False
        return self._conns[node_id].disconnected()

    def connection_delay(self, node_id):
        """
        Return the number of milliseconds to wait, based on the connection
        state, before attempting to send data. When disconnected, this respects
        the reconnect backoff time. When connecting, returns 0 to allow
        non-blocking connect to finish. When connected, returns a very large
        number to handle slow/stalled connections.

        Arguments:
            node_id (int): The id of the node to check

        Returns:
            int: The number of milliseconds to wait.
        """
        if node_id not in self._conns:
            return 0

        conn = self._conns[node_id]
        time_waited_ms = time.time() - (conn.last_attempt or 0)
        if conn.disconnected():
            return max(self.config['reconnect_backoff_ms'] - time_waited_ms, 0)
        elif conn.connecting():
            return 0
        else:
            return 999999999

    def is_ready(self, node_id):
        """Check whether a node is ready to send more requests.

        In addition to connection-level checks, this method also is used to
        block additional requests from being sent during a metadata refresh.

        Arguments:
            node_id (int): id of the node to check

        Returns:
            bool: True if the node is ready and metadata is not refreshing
        """
        # if we need to update our metadata now declare all requests unready to
        # make metadata requests first priority
        if not self._metadata_refresh_in_progress and not self.cluster.ttl() == 0:
            if self._can_send_request(node_id):
                return True
        return False

    def _can_send_request(self, node_id):
        if node_id not in self._conns:
            return False
        conn = self._conns[node_id]
        return conn.connected() and conn.can_send_more()

    def send(self, node_id, request):
        """Send a request to a specific node.

        Arguments:
            node_id (int): destination node
            request (Struct): request object (not-encoded)

        Raises:
            AssertionError: if node_id is not in current cluster metadata

        Returns:
            Future: resolves to Response struct or Error
        """
        if not self._maybe_connect(node_id):
            return Future().failure(Errors.NodeNotReadyError(node_id))

        # Every request gets a response, except one special case:
        expect_response = True
        if isinstance(request, tuple(ProduceRequest)) and request.required_acks == 0:
            expect_response = False

        return self._conns[node_id].send(request, expect_response=expect_response)

    def poll(self, timeout_ms=None, future=None, sleep=True, delayed_tasks=True):
        """Try to read and write to sockets.

        This method will also attempt to complete node connections, refresh
        stale metadata, and run previously-scheduled tasks.

        Arguments:
            timeout_ms (int, optional): maximum amount of time to wait (in ms)
                for at least one response. Must be non-negative. The actual
                timeout will be the minimum of timeout, request timeout and
                metadata timeout. Default: request_timeout_ms
            future (Future, optional): if provided, blocks until future.is_done
            sleep (bool): if True and there is nothing to do (no connections
                or requests in flight), will sleep for duration timeout before
                returning empty results. Default: False.

        Returns:
            list: responses received (can be empty)
        """
        if timeout_ms is None:
            timeout_ms = self.config['request_timeout_ms']

        responses = []

        # Loop for futures, break after first loop if None
        while True:

            # Attempt to complete pending connections
            for node_id in list(self._connecting):
                self._maybe_connect(node_id)

            # Send a metadata request if needed
            metadata_timeout_ms = self._maybe_refresh_metadata()

            # Send scheduled tasks
<<<<<<< HEAD
            for task, task_future in self._delayed_tasks.pop_ready():
                try:
                    result = task()
                except Exception as e:
                    log.error("Task %s failed: %s", task, e)
                    task_future.failure(e)
                else:
                    task_future.success(result)
            # If we got a future that is already done, dont block in _poll
=======
            if delayed_tasks:
                for task, task_future in self._delayed_tasks.pop_ready():
                    try:
                        result = task()
                    except Exception as e:
                        log.error("Task %s failed: %s", task, e)
                        task_future.failure(e)
                    else:
                        task_future.success(result)

            # If we got a future that is already done, don't block in _poll
>>>>>>> 8fde79db
            if future and future.is_done:
                timeout = 0
            else:
                timeout = min(
                    timeout_ms,
                    metadata_timeout_ms,
                    self._delayed_tasks.next_at() * 1000,
                    self.config['request_timeout_ms'])
                timeout = max(0, timeout / 1000.0)  # avoid negative timeouts

            responses.extend(self._poll(timeout, sleep=sleep))
            # If all we had was a timeout (future is None) - only do one poll
            # If we do have a future, we keep looping until it is done
            if not future or future.is_done:
                break

        return responses

    def _poll(self, timeout, sleep=True):
        # select on reads across all connected sockets, blocking up to timeout
        assert self.in_flight_request_count() > 0 or self._connecting or sleep

        responses = []
        processed = set()

        start_select = time.time()
        ready = self._selector.select(timeout)
        end_select = time.time()
        if self._sensors:
            self._sensors.select_time.record((end_select - start_select) * 1000000000)

        for key, events in ready:
            if key.fileobj is self._wake_r:
                self._clear_wake_fd()
                continue
            elif not (events & selectors.EVENT_READ):
                continue
            conn = key.data
            processed.add(conn)

            if not conn.in_flight_requests:
                # if we got an EVENT_READ but there were no in-flight requests, one of
                # two things has happened:
                #
                # 1. The remote end closed the connection (because it died, or because
                #    a firewall timed out, or whatever)
                # 2. The protocol is out of sync.
                #
                # either way, we can no longer safely use this connection
                #
                # Do a 1-byte read to check protocol didnt get out of sync, and then close the conn
                try:
                    unexpected_data = key.fileobj.recv(1)
                    if unexpected_data:  # anything other than a 0-byte read means protocol issues
                        log.warning('Protocol out of sync on %r, closing', conn)
                except socket.error:
                    pass
                conn.close(Errors.ConnectionError('Socket EVENT_READ without in-flight-requests'))
                continue

            # Accumulate as many responses as the connection has pending
            while conn.in_flight_requests:
                response = conn.recv()  # Note: conn.recv runs callbacks / errbacks

                # Incomplete responses are buffered internally
                # while conn.in_flight_requests retains the request
                if not response:
                    break
                responses.append(response)

        # Check for additional pending SSL bytes
        if self.config['security_protocol'] in ('SSL', 'SASL_SSL'):
            # TODO: optimize
            for conn in self._conns.values():
                if conn not in processed and conn.connected() and conn._sock.pending():
                    response = conn.recv()
                    if response:
                        responses.append(response)

        for conn in six.itervalues(self._conns):
            if conn.requests_timed_out():
                log.warning('%s timed out after %s ms. Closing connection.',
                            conn, conn.config['request_timeout_ms'])
                conn.close(error=Errors.RequestTimedOutError(
                    'Request timed out after %s ms' %
                    conn.config['request_timeout_ms']))

        if self._sensors:
            self._sensors.io_time.record((time.time() - end_select) * 1000000000)
        return responses

    def in_flight_request_count(self, node_id=None):
        """Get the number of in-flight requests for a node or all nodes.

        Arguments:
            node_id (int, optional): a specific node to check. If unspecified,
                return the total for all nodes

        Returns:
            int: pending in-flight requests for the node, or all nodes if None
        """
        if node_id is not None:
            if node_id not in self._conns:
                return 0
            return len(self._conns[node_id].in_flight_requests)
        else:
            return sum([len(conn.in_flight_requests) for conn in self._conns.values()])

    def least_loaded_node(self):
        """Choose the node with fewest outstanding requests, with fallbacks.

        This method will prefer a node with an existing connection, but will
        potentially choose a node for which we don't yet have a connection if
        all existing connections are in use. This method will never choose a
        node that was disconnected within the reconnect backoff period.
        If all else fails, the method will attempt to bootstrap again using the
        bootstrap_servers list.

        Returns:
            node_id or None if no suitable node was found
        """
        nodes = [broker.nodeId for broker in self.cluster.brokers()]
        random.shuffle(nodes)

        inflight = float('inf')
        found = None
        for node_id in nodes:
            conn = self._conns.get(node_id)
            connected = conn is not None and conn.connected()
            blacked_out = conn is not None and conn.blacked_out()
            curr_inflight = len(conn.in_flight_requests) if conn else 0
            if connected and curr_inflight == 0:
                # if we find an established connection
                # with no in-flight requests, we can stop right away
                return node_id
            elif not blacked_out and curr_inflight < inflight:
                # otherwise if this is the best we have found so far, record that
                inflight = curr_inflight
                found = node_id

        if found is not None:
            return found

        # some broker versions return an empty list of broker metadata
        # if there are no topics created yet. the bootstrap process
        # should detect this and keep a 'bootstrap' node alive until
        # a non-bootstrap node is connected and non-empty broker
        # metadata is available
        elif 'bootstrap' in self._conns:
            return 'bootstrap'

        # Last option: try to bootstrap again
        # this should only happen if no prior bootstrap has been successful
        log.error('No nodes found in metadata -- retrying bootstrap')
        self._bootstrap(collect_hosts(self.config['bootstrap_servers']))
        return None

    def set_topics(self, topics):
        """Set specific topics to track for metadata.

        Arguments:
            topics (list of str): topics to check for metadata

        Returns:
            Future: resolves after metadata request/response
        """
        if set(topics).difference(self._topics):
            future = self.cluster.request_update()
        else:
            future = Future().success(set(topics))
        self._topics = set(topics)
        return future

    def add_topic(self, topic):
        """Add a topic to the list of topics tracked via metadata.

        Arguments:
            topic (str): topic to track

        Returns:
            Future: resolves after metadata request/response
        """
        if topic in self._topics:
            return Future().success(set(self._topics))

        self._topics.add(topic)
        return self.cluster.request_update()

    # request metadata update on disconnect and timedout
    def _maybe_refresh_metadata(self):
        """Send a metadata request if needed.

        Returns:
            int: milliseconds until next refresh
        """
        ttl = self.cluster.ttl()
        next_reconnect_ms = self._last_no_node_available_ms + self.cluster.refresh_backoff()
        next_reconnect_ms = max(next_reconnect_ms - time.time() * 1000, 0)
        wait_for_in_progress_ms = 9999999999 if self._metadata_refresh_in_progress else 0
        timeout = max(ttl, next_reconnect_ms, wait_for_in_progress_ms)

        if timeout == 0:
            node_id = self.least_loaded_node()
            if node_id is None:
                log.debug("Give up sending metadata request since no node is available")
                # mark the timestamp for no node available to connect
                self._last_no_node_available_ms = time.time() * 1000
                return timeout

            if self._can_send_request(node_id):
                topics = list(self._topics)
                if self.cluster.need_all_topic_metadata or not topics:
                    topics = [] if self.config['api_version'] < (0, 10) else None
                api_version = 0 if self.config['api_version'] < (0, 10) else 1
                request = MetadataRequest[api_version](topics)
                log.debug("Sending metadata request %s to node %s", request, node_id)
                future = self.send(node_id, request)
                future.add_callback(self.cluster.update_metadata)
                future.add_errback(self.cluster.failed_update)

                self._metadata_refresh_in_progress = True
                def refresh_done(val_or_error):
                    self._metadata_refresh_in_progress = False
                future.add_callback(refresh_done)
                future.add_errback(refresh_done)

            elif self._can_connect(node_id):
                log.debug("Initializing connection to node %s for metadata request", node_id)
                self._maybe_connect(node_id)
                # If initiateConnect failed immediately, this node will be put into blackout and we
                # should allow immediately retrying in case there is another candidate node. If it
                # is still connecting, the worst case is that we end up setting a longer timeout
                # on the next round and then wait for the response.
            else:
                # connected, but can't send more OR connecting
                # In either case, we just need to wait for a network event to let us know the selected
                # connection might be usable again.
                self._last_no_node_available_ms = time.time() * 1000

        return timeout

    def schedule(self, task, at):
        """Schedule a new task to be executed at the given time.

        This is "best-effort" scheduling and should only be used for coarse
        synchronization. A task cannot be scheduled for multiple times
        simultaneously; any previously scheduled instance of the same task
        will be cancelled.

        Arguments:
            task (callable): task to be scheduled
            at (float or int): epoch seconds when task should run

        Returns:
            Future: resolves to result of task call, or exception if raised
        """
        return self._delayed_tasks.add(task, at)

    def unschedule(self, task):
        """Unschedule a task.

        This will remove all instances of the task from the task queue.
        This is a no-op if the task is not scheduled.

        Arguments:
            task (callable): task to be unscheduled
        """
        self._delayed_tasks.remove(task)

    def check_version(self, node_id=None, timeout=2, strict=False):
        """Attempt to guess the version of a Kafka broker.

        Note: It is possible that this method blocks longer than the
            specified timeout. This can happen if the entire cluster
            is down and the client enters a bootstrap backoff sleep.
            This is only possible if node_id is None.

        Returns: version tuple, i.e. (0, 10), (0, 9), (0, 8, 2), ...

        Raises:
            NodeNotReadyError (if node_id is provided)
            NoBrokersAvailable (if node_id is None)
            UnrecognizedBrokerVersion: please file bug if seen!
            AssertionError (if strict=True): please file bug if seen!
        """
        end = time.time() + timeout
        while time.time() < end:
            # It is possible that least_loaded_node falls back to bootstrap,
            # which can block for an increasing backoff period
            try_node = node_id or self.least_loaded_node()
            if try_node is None:
                raise Errors.NoBrokersAvailable()
            self._maybe_connect(try_node)
            conn = self._conns[try_node]

            # We will intentionally cause socket failures
            # These should not trigger metadata refresh
            self._refresh_on_disconnects = False
            try:
                remaining = end - time.time()
                version = conn.check_version(timeout=remaining, strict=strict)
                return version
            except Errors.NodeNotReadyError:
                # Only raise to user if this is a node-specific request
                if node_id is not None:
                    raise
            finally:
                self._refresh_on_disconnects = True

        # Timeout
        else:
            raise Errors.NoBrokersAvailable()

    def wakeup(self):
        with self._wake_lock:
            if self._wake_w.send(b'x') != 1:
                log.warning('Unable to send to wakeup socket!')

    def _clear_wake_fd(self):
        # reading from wake socket should only happen in a single thread
        while True:
            try:
                self._wake_r.recv(1024)
            except:
                break


class DelayedTaskQueue(object):
    # see https://docs.python.org/2/library/heapq.html
    def __init__(self):
        self._tasks = []  # list of entries arranged in a heap
        self._task_map = {}  # mapping of tasks to entries
        self._counter = itertools.count()  # unique sequence count

    def add(self, task, at):
        """Add a task to run at a later time.

        Arguments:
            task: can be anything, but generally a callable
            at (float or int): epoch seconds to schedule task

        Returns:
            Future: a future that will be returned with the task when ready
        """
        if task in self._task_map:
            self.remove(task)
        count = next(self._counter)
        future = Future()
        entry = [at, count, (task, future)]
        self._task_map[task] = entry
        heapq.heappush(self._tasks, entry)
        return future

    def remove(self, task):
        """Remove a previously scheduled task.

        Raises:
            KeyError: if task is not found
        """
        entry = self._task_map.pop(task)
        task, future = entry[-1]
        future.failure(Errors.Cancelled)
        entry[-1] = 'REMOVED'

    def _drop_removed(self):
        while self._tasks and self._tasks[0][-1] is 'REMOVED':
            at, count, task = heapq.heappop(self._tasks)

    def _pop_next(self):
        self._drop_removed()
        if not self._tasks:
            raise KeyError('pop from an empty DelayedTaskQueue')
        _, _, maybe_task = heapq.heappop(self._tasks)
        if maybe_task is 'REMOVED':
            raise ValueError('popped a removed tasks from queue - bug')
        else:
            task, future = maybe_task
        del self._task_map[task]
        return (task, future)

    def next_at(self):
        """Number of seconds until next task is ready."""
        self._drop_removed()
        if not self._tasks:
            return 9999999999
        else:
            return max(self._tasks[0][0] - time.time(), 0)

    def pop_ready(self):
        """Pop and return a list of all ready (task, future) tuples"""
        ready_tasks = []
        while self._tasks and self._tasks[0][0] < time.time():
            try:
                task = self._pop_next()
            except KeyError:
                break
            ready_tasks.append(task)
        return ready_tasks


class KafkaClientMetrics(object):
    def __init__(self, metrics, metric_group_prefix, conns):
        self.metrics = metrics
        self.metric_group_name = metric_group_prefix + '-metrics'

        self.connection_closed = metrics.sensor('connections-closed')
        self.connection_closed.add(metrics.metric_name(
            'connection-close-rate', self.metric_group_name,
            'Connections closed per second in the window.'), Rate())
        self.connection_created = metrics.sensor('connections-created')
        self.connection_created.add(metrics.metric_name(
            'connection-creation-rate', self.metric_group_name,
            'New connections established per second in the window.'), Rate())

        self.select_time = metrics.sensor('select-time')
        self.select_time.add(metrics.metric_name(
            'select-rate', self.metric_group_name,
            'Number of times the I/O layer checked for new I/O to perform per'
            ' second'), Rate(sampled_stat=Count()))
        self.select_time.add(metrics.metric_name(
            'io-wait-time-ns-avg', self.metric_group_name,
            'The average length of time the I/O thread spent waiting for a'
            ' socket ready for reads or writes in nanoseconds.'), Avg())
        self.select_time.add(metrics.metric_name(
            'io-wait-ratio', self.metric_group_name,
            'The fraction of time the I/O thread spent waiting.'),
            Rate(time_unit=TimeUnit.NANOSECONDS))

        self.io_time = metrics.sensor('io-time')
        self.io_time.add(metrics.metric_name(
            'io-time-ns-avg', self.metric_group_name,
            'The average length of time for I/O per select call in nanoseconds.'),
            Avg())
        self.io_time.add(metrics.metric_name(
            'io-ratio', self.metric_group_name,
            'The fraction of time the I/O thread spent doing I/O'),
            Rate(time_unit=TimeUnit.NANOSECONDS))

        metrics.add_metric(metrics.metric_name(
            'connection-count', self.metric_group_name,
            'The current number of active connections.'), AnonMeasurable(
                lambda config, now: len(conns)))<|MERGE_RESOLUTION|>--- conflicted
+++ resolved
@@ -488,17 +488,6 @@
             metadata_timeout_ms = self._maybe_refresh_metadata()
 
             # Send scheduled tasks
-<<<<<<< HEAD
-            for task, task_future in self._delayed_tasks.pop_ready():
-                try:
-                    result = task()
-                except Exception as e:
-                    log.error("Task %s failed: %s", task, e)
-                    task_future.failure(e)
-                else:
-                    task_future.success(result)
-            # If we got a future that is already done, dont block in _poll
-=======
             if delayed_tasks:
                 for task, task_future in self._delayed_tasks.pop_ready():
                     try:
@@ -510,7 +499,6 @@
                         task_future.success(result)
 
             # If we got a future that is already done, don't block in _poll
->>>>>>> 8fde79db
             if future and future.is_done:
                 timeout = 0
             else:
