--- conflicted
+++ resolved
@@ -51,13 +51,8 @@
     This class is not thread-safe!
 
     Attributes:
-<<<<<<< HEAD
-        cluster (:any:`ClusterMetadata`): Local cache of cluster metadata, retrived
-            via MetadataRequests during :meth:`.poll`.
-=======
         cluster (:any:`ClusterMetadata`): Local cache of cluster metadata, retrieved
             via MetadataRequests during :meth:`~kafka.KafkaClient.poll`.
->>>>>>> 26cfc0ad
 
     Keyword Arguments:
         bootstrap_servers: 'host[:port]' string (or list of 'host[:port]'
@@ -74,17 +69,6 @@
         reconnect_backoff_ms (int): The amount of time in milliseconds to
             wait before attempting to reconnect to a given host.
             Default: 50.
-<<<<<<< HEAD
-=======
-        reconnect_backoff_max_ms (int): The maximum amount of time in
-            milliseconds to wait when reconnecting to a broker that has
-            repeatedly failed to connect. If provided, the backoff per host
-            will increase exponentially for each consecutive connection
-            failure, up to this maximum. To avoid connection storms, a
-            randomization factor of 0.2 will be applied to the backoff
-            resulting in a random range between 20% below and 20% above
-            the computed value. Default: 1000.
->>>>>>> 26cfc0ad
         request_timeout_ms (int): Client request timeout in milliseconds.
             Default: 40000.
         retry_backoff_ms (int): Milliseconds to backoff when retrying on
@@ -147,11 +131,8 @@
             Default: None
         sasl_plain_password (str): password for sasl PLAIN authentication.
             Default: None
-<<<<<<< HEAD
-=======
         sasl_kerberos_service_name (str): Service name to include in GSSAPI
             sasl mechanism handshake. Default: 'kafka'
->>>>>>> 26cfc0ad
     """
 
     DEFAULT_CONFIG = {
@@ -479,24 +460,10 @@
         Returns:
             int: The number of milliseconds to wait.
         """
-<<<<<<< HEAD
-        if node_id not in self._conns:
-            return 0
-
-        conn = self._conns[node_id]
-        time_waited_ms = time.time() - (conn.last_attempt or 0)
-        if conn.disconnected():
-            return max(self.config['reconnect_backoff_ms'] - time_waited_ms, 0)
-        elif conn.connecting():
-            return 0
-        else:
-            return 999999999
-=======
         with self._lock:
             if node_id not in self._conns:
                 return 0
             return self._conns[node_id].connection_delay()
->>>>>>> 26cfc0ad
 
     def is_ready(self, node_id, metadata_priority=True):
         """Check whether a node is ready to send more requests.
@@ -548,15 +515,8 @@
             if not self._maybe_connect(node_id):
                 return Future().failure(Errors.NodeNotReadyError(node_id))
 
-<<<<<<< HEAD
-        return self._conns[node_id].send(request)
-
-    def poll(self, timeout_ms=None, future=None, sleep=True):
-=======
-            return self._conns[node_id].send(request)
 
     def poll(self, timeout_ms=None, future=None):
->>>>>>> 26cfc0ad
         """Try to read and write to sockets.
 
         This method will also attempt to complete node connections, refresh
@@ -601,20 +561,7 @@
                         self.config['request_timeout_ms'])
                     timeout = max(0, timeout / 1000)  # avoid negative timeouts
 
-<<<<<<< HEAD
-            # If we got a future that is already done, dont block in _poll
-            if future and future.is_done:
-                timeout = 0
-            else:
-                timeout = min(
-                    timeout_ms,
-                    metadata_timeout_ms,
-                    self._delayed_tasks.next_at() * 1000,
-                    self.config['request_timeout_ms'])
-                timeout = max(0, timeout / 1000.0)  # avoid negative timeouts
-=======
                 self._poll(timeout)
->>>>>>> 26cfc0ad
 
             # called without the lock to avoid deadlock potential
             # if handlers need to acquire locks
@@ -666,20 +613,8 @@
                 conn.close(Errors.ConnectionError('Socket EVENT_READ without in-flight-requests'))
                 continue
 
-<<<<<<< HEAD
-            # Accumulate as many responses as the connection has pending
-            while conn.in_flight_requests:
-                response = conn.recv()  # Note: conn.recv runs callbacks / errbacks
-
-                # Incomplete responses are buffered internally
-                # while conn.in_flight_requests retains the request
-                if not response:
-                    break
-                responses.append(response)
-=======
             self._idle_expiry_manager.update(conn.node_id)
             self._pending_completion.extend(conn.recv())
->>>>>>> 26cfc0ad
 
         # Check for additional pending SSL bytes
         if self.config['security_protocol'] in ('SSL', 'SASL_SSL'):
@@ -816,62 +751,6 @@
         if metadata_timeout > 0:
             return metadata_timeout
 
-<<<<<<< HEAD
-            if self._can_send_request(node_id):
-                if self.config['api_version'] < (0, 10):
-                    api_version = 0
-                else:
-                    api_version = 1
-                request = MetadataRequest[api_version](topics)
-                log.debug("Sending metadata request %s to node %s", request, node_id)
-                future = self.send(node_id, request)
-                future.add_callback(self.cluster.update_metadata)
-                future.add_errback(self.cluster.failed_update)
-
-                self._metadata_refresh_in_progress = True
-                def refresh_done(val_or_error):
-                    self._metadata_refresh_in_progress = False
-                future.add_callback(refresh_done)
-                future.add_errback(refresh_done)
-
-            elif self._can_connect(node_id):
-                log.debug("Initializing connection to node %s for metadata request", node_id)
-                self._maybe_connect(node_id)
-                # If _maybe_connect failed immediately, this node will be put into blackout and we
-                # should allow immediately retrying in case there is another candidate node. If it
-                # is still connecting, the worst case is that we end up setting a longer timeout
-                # on the next round and then wait for the response.
-            else:
-                # connected, but can't send more OR connecting
-                # In either case, we just need to wait for a network event to let us know the selected
-                # connection might be usable again.
-                self._last_no_node_available_ms = time.time() * 1000
-
-        return timeout
-
-    def schedule(self, task, at):
-        """Schedule a new task to be executed at the given time.
-
-        This is "best-effort" scheduling and should only be used for coarse
-        synchronization. A task cannot be scheduled for multiple times
-        simultaneously; any previously scheduled instance of the same task
-        will be cancelled.
-
-        Arguments:
-            task (callable): task to be scheduled
-            at (float or int): epoch seconds when task should run
-
-        Returns:
-            Future: resolves to result of task call, or exception if raised
-        """
-        return self._delayed_tasks.add(task, at)
-
-    def unschedule(self, task):
-        """Unschedule a task.
-
-        This will remove all instances of the task from the task queue.
-        This is a no-op if the task is not scheduled.
-=======
         # Beware that the behavior of this method and the computation of
         # timeouts for poll() are highly dependent on the behavior of
         # least_loaded_node()
@@ -879,7 +758,6 @@
         if node_id is None:
             log.debug("Give up sending metadata request since no node is available");
             return self.config['reconnect_backoff_ms']
->>>>>>> 26cfc0ad
 
         if self._can_send_request(node_id):
             topics = list(self._topics)
@@ -985,15 +863,6 @@
             log.info('Closing idle connection %s, last active %d ms ago', conn_id, idle_ms)
             self.close(node_id=conn_id)
 
-<<<<<<< HEAD
-class DelayedTaskQueue(object):
-    # see https://docs.python.org/2/library/heapq.html
-    def __init__(self):
-        self._tasks = []  # list of entries arranged in a heap
-        self._task_map = {}  # mapping of tasks to entries
-        self._counter = itertools.count()  # unique sequence count
-=======
->>>>>>> 26cfc0ad
 
 # OrderedDict requires python2.7+
 try:
