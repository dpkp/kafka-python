--- conflicted
+++ resolved
@@ -5,11 +5,7 @@
 import socket
 import time
 
-<<<<<<< HEAD
-from kafka.errors import KafkaConfigurationError
-=======
 from kafka.errors import KafkaConfigurationError, UnsupportedVersionError
->>>>>>> 26cfc0ad
 
 from kafka.vendor import six
 
@@ -78,11 +74,7 @@
             ensure that the consumer can make progress. NOTE: consumer performs
             fetches to multiple brokers in parallel so memory usage will depend
             on the number of brokers containing partitions for the topic.
-<<<<<<< HEAD
-            Supported Kafka version >= 0.10.1.0. Default: 52428800 (50 Mb).
-=======
             Supported Kafka version >= 0.10.1.0. Default: 52428800 (50 MB).
->>>>>>> 26cfc0ad
         max_partition_fetch_bytes (int): The maximum amount of data
             per-partition the server will return. The maximum total memory
             used for a request = #partitions * max_partition_fetch_bytes.
@@ -113,11 +105,7 @@
             OffsetOutOfRange errors: 'earliest' will move to the oldest
             available message, 'latest' will move to the most recent. Any
             other value will raise the exception. Default: 'latest'.
-<<<<<<< HEAD
-        enable_auto_commit (bool): If True, the consumer's offset will be
-=======
         enable_auto_commit (bool): If True , the consumer's offset will be
->>>>>>> 26cfc0ad
             periodically committed in the background. Default: True.
         auto_commit_interval_ms (int): Number of milliseconds between automatic
             offset commits, if enable_auto_commit is True. Default: 5000.
@@ -165,13 +153,6 @@
             should be set no higher than 1/3 of that value. It can be
             adjusted even lower to control the expected time for normal
             rebalances. Default: 3000
-<<<<<<< HEAD
-        session_timeout_ms (int): The timeout used to detect failures when
-            using Kafka's group management facilities. Default: 30000
-        max_poll_records (int): The maximum number of records returned in a
-            single call to :meth:`~kafka.KafkaConsumer.poll`. Default: 500
-=======
->>>>>>> 26cfc0ad
         receive_buffer_bytes (int): The size of the TCP receive buffer
             (SO_RCVBUF) to use when reading data. Default: None (relies on
             system defaults). The java client defaults to 32768.
@@ -253,11 +234,8 @@
             Default: None
         sasl_plain_password (str): Password for sasl PLAIN authentication.
             Default: None
-<<<<<<< HEAD
-=======
         sasl_kerberos_service_name (str): Service name to include in GSSAPI
             sasl mechanism handshake. Default: 'kafka'
->>>>>>> 26cfc0ad
 
     Note:
         Configuration parameters are described in more detail at
@@ -289,11 +267,6 @@
         'max_poll_interval_ms': 300000,
         'session_timeout_ms': 10000,
         'heartbeat_interval_ms': 3000,
-<<<<<<< HEAD
-        'session_timeout_ms': 30000,
-        'max_poll_records': 500,
-=======
->>>>>>> 26cfc0ad
         'receive_buffer_bytes': None,
         'send_buffer_bytes': None,
         'socket_options': [(socket.IPPROTO_TCP, socket.TCP_NODELAY, 1)],
@@ -311,11 +284,7 @@
         'ssl_password': None,
         'api_version': None,
         'api_version_auto_timeout_ms': 2000,
-<<<<<<< HEAD
-        'connections_max_idle_ms': 9 * 60 * 1000,  # Not implemented yet
-=======
         'connections_max_idle_ms': 9 * 60 * 1000,
->>>>>>> 26cfc0ad
         'metric_reporters': [],
         'metrics_num_samples': 2,
         'metrics_sample_window_ms': 30000,
@@ -346,16 +315,7 @@
             self.config['auto_offset_reset'] = new_config
 
         request_timeout_ms = self.config['request_timeout_ms']
-<<<<<<< HEAD
-        session_timeout_ms = self.config['session_timeout_ms']
         fetch_max_wait_ms = self.config['fetch_max_wait_ms']
-        if request_timeout_ms <= session_timeout_ms:
-            raise KafkaConfigurationError(
-                "Request timeout (%s) must be larger than session timeout (%s)" %
-                (request_timeout_ms, session_timeout_ms))
-=======
-        fetch_max_wait_ms = self.config['fetch_max_wait_ms']
->>>>>>> 26cfc0ad
         if request_timeout_ms <= fetch_max_wait_ms:
             raise KafkaConfigurationError("Request timeout (%s) must be larger than fetch-max-wait-ms (%s)" %
                                           (request_timeout_ms, fetch_max_wait_ms))
@@ -662,13 +622,6 @@
         """
         self._coordinator.poll()
 
-<<<<<<< HEAD
-        # 0.8.2 brokers support kafka-backed offset storage via group coordinator
-        elif self.config['group_id'] is not None and self.config['api_version'] >= (0, 8, 2):
-            self._coordinator.ensure_coordinator_known()
-
-=======
->>>>>>> 26cfc0ad
         # Fetch positions if we have partitions we're subscribed to that we
         # don't know the offset for
         if not self._subscription.has_all_fetch_positions():
@@ -919,11 +872,8 @@
         Returns:
             set: {topic, ...}
         """
-<<<<<<< HEAD
-=======
         if self._subscription.subscription is None:
             return None
->>>>>>> 26cfc0ad
         return self._subscription.subscription.copy()
 
     def unsubscribe(self):
@@ -1077,16 +1027,6 @@
             NoOffsetForPartitionError: If no offset is stored for a given
                 partition and no offset reset policy is defined.
         """
-<<<<<<< HEAD
-        if (self.config['api_version'] >= (0, 8, 1) and
-                self.config['group_id'] is not None):
-
-            # Refresh commits for all assigned partitions
-            self._coordinator.refresh_committed_offsets_if_needed()
-
-        # Then, do any offset lookups in case some positions are not known
-        self._fetcher.update_fetch_positions(partitions)
-=======
         # Lookup any positions for partitions which are awaiting reset (which may be the
         # case if the user called :meth:`seek_to_beginning` or :meth:`seek_to_end`. We do
         # this check first to avoid an unnecessary lookup of committed offsets (which
@@ -1104,7 +1044,6 @@
 
             # Then, do any offset lookups in case some positions are not known
             self._fetcher.update_fetch_positions(partitions)
->>>>>>> 26cfc0ad
 
     def _message_generator(self):
         assert self.assignment() or self.subscription() is not None, 'No topic subscription or manual partition assignment'
