from __future__ import absolute_import

import atexit
import logging
import numbers
from threading import Lock
import warnings

from kafka.errors import (
    UnknownTopicOrPartitionError, check_error, KafkaError)
from kafka.structs import (
    OffsetRequestPayload, OffsetCommitRequestPayload, OffsetFetchRequestPayload)
from kafka.util import ReentrantTimer


log = logging.getLogger('kafka.consumer')

AUTO_COMMIT_MSG_COUNT = 100
AUTO_COMMIT_INTERVAL = 5000

FETCH_DEFAULT_BLOCK_TIMEOUT = 1
FETCH_MAX_WAIT_TIME = 100
FETCH_MIN_BYTES = 4096
FETCH_BUFFER_SIZE_BYTES = 4096
MAX_FETCH_BUFFER_SIZE_BYTES = FETCH_BUFFER_SIZE_BYTES * 8

ITER_TIMEOUT_SECONDS = 60
NO_MESSAGES_WAIT_TIME_SECONDS = 0.1
FULL_QUEUE_WAIT_TIME_SECONDS = 0.1

MAX_BACKOFF_SECONDS = 60

class Consumer(object):
    """
    Base class to be used by other consumers. Not to be used directly

    This base class provides logic for

    * initialization and fetching metadata of partitions
    * Auto-commit logic
    * APIs for fetching pending message count

    """
    def __init__(self, client, group, topic, partitions=None, auto_commit=True,
                 auto_commit_every_n=AUTO_COMMIT_MSG_COUNT,
                 auto_commit_every_t=AUTO_COMMIT_INTERVAL,
                 offset_storage='zookeeper'):

        warnings.warn('deprecated -- this class will be removed in a future'
                      ' release. Use KafkaConsumer instead.',
                      DeprecationWarning)
        self.client = client
        self.topic = topic
        self.group = group
        self.client.load_metadata_for_topics(topic, ignore_leadernotavailable=True)
        self.offsets = {}

        if partitions is None:
            partitions = self.client.get_partition_ids_for_topic(topic)
        else:
            assert all(isinstance(x, numbers.Integral) for x in partitions)

        # Variables for handling offset commits
        self.commit_lock = Lock()
        self.commit_timer = None
        self.count_since_commit = 0
        self.auto_commit = auto_commit
        self.auto_commit_every_n = auto_commit_every_n
        self.auto_commit_every_t = auto_commit_every_t
        self.offset_storage = offset_storage

        # Set up the auto-commit timer
        if auto_commit is True and auto_commit_every_t is not None:
            self.commit_timer = ReentrantTimer(auto_commit_every_t,
                                               self.commit)
            self.commit_timer.start()

        # Set initial offsets
        if self.group is not None:
            self.fetch_last_known_offsets(partitions)
        else:
            for partition in partitions:
                self.offsets[partition] = 0

        # Register a cleanup handler
        def cleanup(obj):
            obj.stop()
        self._cleanup_func = cleanup
        atexit.register(cleanup, self)

        self.partition_info = False     # Do not return partition info in msgs

    def provide_partition_info(self):
        """
        Indicates that partition info must be returned by the consumer
        """
        self.partition_info = True

    def fetch_last_known_offsets(self, partitions=None):
        if self.group is None:
            raise ValueError('SimpleClient.group must not be None')

        if partitions is None:
            partitions = self.client.get_partition_ids_for_topic(self.topic)

<<<<<<< HEAD
        responses = []
        if self.offset_storage in ['zookeeper', 'dual']:
            responses += self.client.send_offset_fetch_request(
                self.group,
                [OffsetFetchRequest(self.topic, p) for p in partitions],
                fail_on_error=False
            )
        if self.offset_storage in ['kafka', 'dual']:
            responses += self.client.send_offset_fetch_request_kafka(
                self.group,
                [OffsetFetchRequest(self.topic, p) for p in partitions],
                fail_on_error=False
            )
=======
        responses = self.client.send_offset_fetch_request(
            self.group,
            [OffsetFetchRequestPayload(self.topic, p) for p in partitions],
            fail_on_error=False
        )
>>>>>>> 221fa65a

        for resp in responses:
            try:
                check_error(resp)
            # API spec says server wont set an error here
            # but 0.8.1.1 does actually...
            except UnknownTopicOrPartitionError:
                pass

            prev = self.offsets.get(resp.partition, 0)
            # -1 offset signals no commit is currently stored
            if resp.offset == -1:
                self.offsets[resp.partition] = prev

            # Otherwise we committed the stored offset
            # and need to fetch the next one
            else:
                self.offsets[resp.partition] = max(prev, resp.offset)

    def commit(self, partitions=None):
        """Commit stored offsets to Kafka via OffsetCommitRequest (v0)

        Keyword Arguments:
            partitions (list): list of partitions to commit, default is to commit
                all of them

        Returns: True on success, False on failure
        """

        # short circuit if nothing happened. This check is kept outside
        # to prevent un-necessarily acquiring a lock for checking the state
        if self.count_since_commit == 0:
            return

        with self.commit_lock:
            # Do this check again, just in case the state has changed
            # during the lock acquiring timeout
            if self.count_since_commit == 0:
                return

            reqs = []
            if partitions is None:  # commit all partitions
                partitions = list(self.offsets.keys())

            log.debug('Committing new offsets for %s, partitions %s',
                     self.topic, partitions)
            for partition in partitions:
                offset = self.offsets[partition]
                log.debug('Commit offset %d in SimpleConsumer: '
                          'group=%s, topic=%s, partition=%s',
                          offset, self.group, self.topic, partition)

                reqs.append(OffsetCommitRequestPayload(self.topic, partition,
                                                offset, None))

            try:
                if self.offset_storage in ['zookeeper', 'dual']:
                    self.client.send_offset_commit_request(self.group, reqs)
                if self.offset_storage in ['kafka', 'dual']:
                    self.client.send_offset_commit_request_kafka(self.group, reqs)
            except KafkaError as e:
                log.error('%s saving offsets: %s', e.__class__.__name__, e)
                return False
            else:
                self.count_since_commit = 0
                return True

    def _auto_commit(self):
        """
        Check if we have to commit based on number of messages and commit
        """

        # Check if we are supposed to do an auto-commit
        if not self.auto_commit or self.auto_commit_every_n is None:
            return

        if self.count_since_commit >= self.auto_commit_every_n:
            self.commit()

    def stop(self):
        if self.commit_timer is not None:
            self.commit_timer.stop()
            self.commit()

        if hasattr(self, '_cleanup_func'):
            # Remove cleanup handler now that we've stopped

            # py3 supports unregistering
            if hasattr(atexit, 'unregister'):
                atexit.unregister(self._cleanup_func) # pylint: disable=no-member

            # py2 requires removing from private attribute...
            else:

                # ValueError on list.remove() if the exithandler no longer
                # exists is fine here
                try:
                    atexit._exithandlers.remove(  # pylint: disable=no-member
                        (self._cleanup_func, (self,), {}))
                except ValueError:
                    pass

            del self._cleanup_func

    def pending(self, partitions=None):
        """
        Gets the pending message count

        Keyword Arguments:
            partitions (list): list of partitions to check for, default is to check all
        """
        if partitions is None:
            partitions = self.offsets.keys()

        total = 0
        reqs = []

        for partition in partitions:
            reqs.append(OffsetRequestPayload(self.topic, partition, -1, 1))

        resps = self.client.send_offset_request(reqs)
        for resp in resps:
            partition = resp.partition
            pending = resp.offsets[0]
            offset = self.offsets[partition]
            total += pending - offset

        return total<|MERGE_RESOLUTION|>--- conflicted
+++ resolved
@@ -103,27 +103,19 @@
         if partitions is None:
             partitions = self.client.get_partition_ids_for_topic(self.topic)
 
-<<<<<<< HEAD
         responses = []
         if self.offset_storage in ['zookeeper', 'dual']:
             responses += self.client.send_offset_fetch_request(
                 self.group,
-                [OffsetFetchRequest(self.topic, p) for p in partitions],
+                [OffsetFetchRequestPayload(self.topic, p) for p in partitions],
                 fail_on_error=False
             )
         if self.offset_storage in ['kafka', 'dual']:
             responses += self.client.send_offset_fetch_request_kafka(
                 self.group,
-                [OffsetFetchRequest(self.topic, p) for p in partitions],
+                [OffsetFetchRequestPayload(self.topic, p) for p in partitions],
                 fail_on_error=False
             )
-=======
-        responses = self.client.send_offset_fetch_request(
-            self.group,
-            [OffsetFetchRequestPayload(self.topic, p) for p in partitions],
-            fail_on_error=False
-        )
->>>>>>> 221fa65a
 
         for resp in responses:
             try:
