--- conflicted
+++ resolved
@@ -10,15 +10,6 @@
 
 from kafka.vendor import six
 
-<<<<<<< HEAD
-from .heartbeat import Heartbeat
-from .. import errors as Errors
-from ..future import Future
-from ..metrics import AnonMeasurable
-from ..metrics.stats import Avg, Count, Max, Rate
-from ..protocol.commit import GroupCoordinatorRequest, OffsetCommitRequest
-from ..protocol.group import (HeartbeatRequest, JoinGroupRequest,
-=======
 from kafka.coordinator.heartbeat import Heartbeat
 from kafka import errors as Errors
 from kafka.future import Future
@@ -26,7 +17,6 @@
 from kafka.metrics.stats import Avg, Count, Max, Rate
 from kafka.protocol.commit import GroupCoordinatorRequest, OffsetCommitRequest
 from kafka.protocol.group import (HeartbeatRequest, JoinGroupRequest,
->>>>>>> 26cfc0ad
                             LeaveGroupRequest, SyncGroupRequest)
 
 log = logging.getLogger('kafka.coordinator')
@@ -81,8 +71,6 @@
     :meth:`.group_protocols` and the format of the state assignment provided by
     the leader in :meth:`._perform_assignment` and which becomes available to
     members in :meth:`._on_join_complete`.
-<<<<<<< HEAD
-=======
 
     Note on locking: this class shares state between the caller and a background
     thread which is used for sending heartbeats after the client has joined the
@@ -91,7 +79,6 @@
     writing the state of the group (e.g. generation, member_id) and holding the
     lock when sending a request that affects the state of the group
     (e.g. JoinGroup, LeaveGroup).
->>>>>>> 26cfc0ad
     """
 
     DEFAULT_CONFIG = {
@@ -257,30 +244,6 @@
         """Block until the coordinator for this group is known
         (and we have an active connection -- java client uses unsent queue).
         """
-<<<<<<< HEAD
-        while self.coordinator_unknown():
-
-            # Prior to 0.8.2 there was no group coordinator
-            # so we will just pick a node at random and treat
-            # it as the "coordinator"
-            if self.config['api_version'] < (0, 8, 2):
-                self.coordinator_id = self._client.least_loaded_node()
-                if self.coordinator_id is not None:
-                    self._client.ready(self.coordinator_id)
-                continue
-
-            future = self._send_group_coordinator_request()
-            self._client.poll(future=future)
-
-            if future.failed():
-                if future.retriable():
-                    if getattr(future.exception, 'invalid_metadata', False):
-                        log.debug('Requesting metadata for group coordinator request: %s', future.exception)
-                        metadata_update = self._client.cluster.request_update()
-                        self._client.poll(future=metadata_update)
-                else:
-                    raise future.exception  # pylint: disable-msg=raising-bad-type
-=======
         with self._lock:
             while self.coordinator_unknown():
 
@@ -322,7 +285,6 @@
         future = self._find_coordinator_future
         self._find_coordinator_future.add_both(self._reset_find_coordinator_future)
         return future
->>>>>>> 26cfc0ad
 
     def need_rejoin(self):
         """Check whether the group should be rejoined (e.g. if metadata changes)
@@ -431,24 +393,6 @@
                     # exception is ignored and we will rejoin
                     future.add_errback(self._handle_join_failure)
 
-<<<<<<< HEAD
-            if future.succeeded():
-                member_assignment_bytes = future.value
-                self._on_join_complete(self.generation, self.member_id,
-                                       self.protocol, member_assignment_bytes)
-                self.rejoining = False
-                self.heartbeat_task.reset()
-            else:
-                assert future.failed()
-                exception = future.exception
-                if isinstance(exception, (Errors.UnknownMemberIdError,
-                                          Errors.RebalanceInProgressError,
-                                          Errors.IllegalGenerationError)):
-                    continue
-                elif not future.retriable():
-                    raise exception  # pylint: disable-msg=raising-bad-type
-                time.sleep(self.config['retry_backoff_ms'] / 1000)
-=======
                 else:
                     future = self.join_future
 
@@ -463,7 +407,6 @@
                     elif not future.retriable():
                         raise exception  # pylint: disable-msg=raising-bad-type
                     time.sleep(self.config['retry_backoff_ms'] / 1000)
->>>>>>> 26cfc0ad
 
     def _send_join_group_request(self):
         """Join the group and return the assignment for the next generation.
@@ -659,11 +602,6 @@
     def _handle_sync_group_response(self, future, send_time, response):
         error_type = Errors.for_code(response.error_code)
         if error_type is Errors.NoError:
-<<<<<<< HEAD
-            log.info("Successfully joined group %s with generation %s",
-                    self.group_id, self.generation)
-=======
->>>>>>> 26cfc0ad
             self.sensors.sync_latency.record((time.time() - send_time) * 1000)
             future.success(response.member_assignment)
             return
@@ -757,28 +695,6 @@
                             self.coordinator_id, self.group_id, error)
                 self.coordinator_id = None
 
-<<<<<<< HEAD
-    def close(self):
-        """Close the coordinator, leave the current group,
-        and reset local generation / member_id"""
-        try:
-            self._client.unschedule(self.heartbeat_task)
-        except KeyError:
-            pass
-
-        if not self.coordinator_unknown() and self.generation > 0:
-            # this is a minimal effort attempt to leave the group. we do not
-            # attempt any resending if the request fails or times out.
-            log.info('Leaving consumer group (%s).', self.group_id)
-            request = LeaveGroupRequest[0](self.group_id, self.member_id)
-            future = self._client.send(self.coordinator_id, request)
-            future.add_callback(self._handle_leave_group_response)
-            future.add_errback(log.error, "LeaveGroup request failed: %s")
-            self._client.poll(future=future)
-
-        self.generation = OffsetCommitRequest[2].DEFAULT_GENERATION_ID
-        self.member_id = JoinGroupRequest[0].UNKNOWN_MEMBER_ID
-=======
     def generation(self):
         """Get the current generation state if the group is stable.
 
@@ -797,7 +713,6 @@
             self.state = MemberState.UNJOINED
 
     def request_rejoin(self):
->>>>>>> 26cfc0ad
         self.rejoin_needed = True
 
     def _start_heartbeat_thread(self):
@@ -864,14 +779,10 @@
             e = Errors.NodeNotReadyError(self.coordinator_id)
             return Future().failure(e)
 
-<<<<<<< HEAD
-        request = HeartbeatRequest[0](self.group_id, self.generation, self.member_id)
-=======
         version = 0 if self.config['api_version'] < (0, 11, 0) else 1
         request = HeartbeatRequest[version](self.group_id,
                                             self._generation.generation_id,
                                             self._generation.member_id)
->>>>>>> 26cfc0ad
         log.debug("Heartbeat: %s[%s] %s", request.group, request.generation_id, request.member_id)  # pylint: disable-msg=no-member
         future = Future()
         _f = self._client.send(self.coordinator_id, request)
@@ -919,79 +830,6 @@
             future.failure(error)
 
 
-<<<<<<< HEAD
-class HeartbeatTask(object):
-    def __init__(self, coordinator):
-        self._coordinator = coordinator
-        self._heartbeat = coordinator.heartbeat
-        self._client = coordinator._client
-        self._request_in_flight = False
-
-    def disable(self):
-        try:
-            self._client.unschedule(self)
-        except KeyError:
-            pass
-
-    def reset(self):
-        # start or restart the heartbeat task to be executed at the next chance
-        self._heartbeat.reset_session_timeout()
-        try:
-            self._client.unschedule(self)
-        except KeyError:
-            pass
-        if not self._request_in_flight:
-            self._client.schedule(self, time.time())
-
-    def __call__(self):
-        if (self._coordinator.generation < 0 or
-                self._coordinator.need_rejoin()):
-            # no need to send the heartbeat we're not using auto-assignment
-            # or if we are awaiting a rebalance
-            log.info("Skipping heartbeat: no auto-assignment"
-                     " or waiting on rebalance")
-            return
-
-        if self._coordinator.coordinator_unknown():
-            log.warning("Coordinator unknown during heartbeat -- will retry")
-            self._handle_heartbeat_failure(Errors.GroupCoordinatorNotAvailableError())
-            return
-
-        if self._heartbeat.session_expired():
-            # we haven't received a successful heartbeat in one session interval
-            # so mark the coordinator dead
-            log.error("Heartbeat session expired - marking coordinator dead")
-            self._coordinator.coordinator_dead()
-            return
-
-        if not self._heartbeat.should_heartbeat():
-            # we don't need to heartbeat now, so reschedule for when we do
-            ttl = self._heartbeat.ttl()
-            log.debug("Heartbeat task unneeded now, retrying in %s", ttl)
-            self._client.schedule(self, time.time() + ttl)
-        else:
-            self._heartbeat.sent_heartbeat()
-            self._request_in_flight = True
-            future = self._coordinator._send_heartbeat_request()
-            future.add_callback(self._handle_heartbeat_success)
-            future.add_errback(self._handle_heartbeat_failure)
-
-    def _handle_heartbeat_success(self, v):
-        log.debug("Received successful heartbeat")
-        self._request_in_flight = False
-        self._heartbeat.received_heartbeat()
-        ttl = self._heartbeat.ttl()
-        self._client.schedule(self, time.time() + ttl)
-
-    def _handle_heartbeat_failure(self, e):
-        log.warning("Heartbeat failed (%s); retrying", e)
-        self._request_in_flight = False
-        etd = time.time() + self._coordinator.config['retry_backoff_ms'] / 1000
-        self._client.schedule(self, etd)
-
-
-=======
->>>>>>> 26cfc0ad
 class GroupCoordinatorMetrics(object):
     def __init__(self, heartbeat, metrics, prefix, tags=None):
         self.heartbeat = heartbeat
