from __future__ import absolute_import, division

import abc
import copy
import logging
import sys
import threading
import time
import weakref

from kafka.vendor import six

from .heartbeat import Heartbeat
from .. import errors as Errors
from ..future import Future
from ..metrics import AnonMeasurable
from ..metrics.stats import Avg, Count, Max, Rate
from ..protocol.commit import GroupCoordinatorRequest, OffsetCommitRequest
from ..protocol.group import (HeartbeatRequest, JoinGroupRequest,
                            LeaveGroupRequest, SyncGroupRequest)

log = logging.getLogger('kafka.coordinator')


class MemberState(object):
    UNJOINED = '<unjoined>'  # the client is not part of a group
    REBALANCING = '<rebalancing>'  # the client has begun rebalancing
    STABLE = '<stable>'  # the client has joined and is sending heartbeats


class Generation(object):
    def __init__(self, generation_id, member_id, protocol):
        self.generation_id = generation_id
        self.member_id = member_id
        self.protocol = protocol

Generation.NO_GENERATION = Generation(
    OffsetCommitRequest[2].DEFAULT_GENERATION_ID,
    JoinGroupRequest[0].UNKNOWN_MEMBER_ID,
    None)


class UnjoinedGroupException(Errors.KafkaError):
    retriable = True


class BaseCoordinator(object):
    """
    BaseCoordinator implements group management for a single group member
    by interacting with a designated Kafka broker (the coordinator). Group
    semantics are provided by extending this class.  See ConsumerCoordinator
    for example usage.

    From a high level, Kafka's group management protocol consists of the
    following sequence of actions:

    1. Group Registration: Group members register with the coordinator providing
       their own metadata (such as the set of topics they are interested in).

    2. Group/Leader Selection: The coordinator select the members of the group
       and chooses one member as the leader.

    3. State Assignment: The leader collects the metadata from all the members
       of the group and assigns state.

    4. Group Stabilization: Each member receives the state assigned by the
       leader and begins processing.

    To leverage this protocol, an implementation must define the format of
    metadata provided by each member for group registration in
    :meth:`.group_protocols` and the format of the state assignment provided by
    the leader in :meth:`._perform_assignment` and which becomes available to
    members in :meth:`._on_join_complete`.

    Note on locking: this class shares state between the caller and a background
    thread which is used for sending heartbeats after the client has joined the
    group. All mutable state as well as state transitions are protected with the
    class's monitor. Generally this means acquiring the lock before reading or
    writing the state of the group (e.g. generation, member_id) and holding the
    lock when sending a request that affects the state of the group
    (e.g. JoinGroup, LeaveGroup).
    """

    DEFAULT_CONFIG = {
        'group_id': 'kafka-python-default-group',
        'session_timeout_ms': 10000,
        'heartbeat_interval_ms': 3000,
<<<<<<< HEAD
        'node_not_ready_retry_timeout_ms': None,
=======
        'max_poll_interval_ms': 300000,
>>>>>>> 794b695e
        'retry_backoff_ms': 100,
        'api_version': (0, 10, 1),
        'metric_group_prefix': '',
    }

    def __init__(self, client, metrics, **configs):
        """
        Keyword Arguments:
            group_id (str): name of the consumer group to join for dynamic
                partition assignment (if enabled), and to use for fetching and
                committing offsets. Default: 'kafka-python-default-group'
            session_timeout_ms (int): The timeout used to detect failures when
                using Kafka's group management facilities. Default: 30000
            heartbeat_interval_ms (int): The expected time in milliseconds
                between heartbeats to the consumer coordinator when using
                Kafka's group management feature. Heartbeats are used to ensure
                that the consumer's session stays active and to facilitate
                rebalancing when new consumers join or leave the group. The
                value must be set lower than session_timeout_ms, but typically
                should be set no higher than 1/3 of that value. It can be
                adjusted even lower to control the expected time for normal
                rebalances. Default: 3000
            node_not_ready_retry_timeout_ms (int): The timeout used to detect
                the broker not being available so that NodeNotReadyError is raised.
                Default: None
            retry_backoff_ms (int): Milliseconds to backoff when retrying on
                errors. Default: 100.
        """
        self.config = copy.copy(self.DEFAULT_CONFIG)
        for key in self.config:
            if key in configs:
                self.config[key] = configs[key]

        if self.config['api_version'] < (0, 10, 1):
            if self.config['max_poll_interval_ms'] != self.config['session_timeout_ms']:
                raise Errors.KafkaConfigurationError("Broker version %s does not support "
                                                     "different values for max_poll_interval_ms "
                                                     "and session_timeout_ms")

        self._client = client
        self.group_id = self.config['group_id']
        self.heartbeat = Heartbeat(**self.config)
        self._heartbeat_thread = None
        self._lock = threading.Condition()
        self.rejoin_needed = True
        self.rejoining = False  # renamed / complement of java needsJoinPrepare
        self.state = MemberState.UNJOINED
        self.join_future = None
        self.coordinator_id = None
        self._find_coordinator_future = None
        self._generation = Generation.NO_GENERATION
        self.sensors = GroupCoordinatorMetrics(self.heartbeat, metrics,
                                               self.config['metric_group_prefix'])

    @abc.abstractmethod
    def protocol_type(self):
        """
        Unique identifier for the class of supported protocols
        (e.g. "consumer" or "connect").

        Returns:
            str: protocol type name
        """
        pass

    @abc.abstractmethod
    def group_protocols(self):
        """Return the list of supported group protocols and metadata.

        This list is submitted by each group member via a JoinGroupRequest.
        The order of the protocols in the list indicates the preference of the
        protocol (the first entry is the most preferred). The coordinator takes
        this preference into account when selecting the generation protocol
        (generally more preferred protocols will be selected as long as all
        members support them and there is no disagreement on the preference).

        Note: metadata must be type bytes or support an encode() method

        Returns:
            list: [(protocol, metadata), ...]
        """
        pass

    @abc.abstractmethod
    def _on_join_prepare(self, generation, member_id):
        """Invoked prior to each group join or rejoin.

        This is typically used to perform any cleanup from the previous
        generation (such as committing offsets for the consumer)

        Arguments:
            generation (int): The previous generation or -1 if there was none
            member_id (str): The identifier of this member in the previous group
                or '' if there was none
        """
        pass

    @abc.abstractmethod
    def _perform_assignment(self, leader_id, protocol, members):
        """Perform assignment for the group.

        This is used by the leader to push state to all the members of the group
        (e.g. to push partition assignments in the case of the new consumer)

        Arguments:
            leader_id (str): The id of the leader (which is this member)
            protocol (str): the chosen group protocol (assignment strategy)
            members (list): [(member_id, metadata_bytes)] from
                JoinGroupResponse. metadata_bytes are associated with the chosen
                group protocol, and the Coordinator subclass is responsible for
                decoding metadata_bytes based on that protocol.

        Returns:
            dict: {member_id: assignment}; assignment must either be bytes
                or have an encode() method to convert to bytes
        """
        pass

    @abc.abstractmethod
    def _on_join_complete(self, generation, member_id, protocol,
                          member_assignment_bytes):
        """Invoked when a group member has successfully joined a group.

        Arguments:
            generation (int): the generation that was joined
            member_id (str): the identifier for the local member in the group
            protocol (str): the protocol selected by the coordinator
            member_assignment_bytes (bytes): the protocol-encoded assignment
                propagated from the group leader. The Coordinator instance is
                responsible for decoding based on the chosen protocol.
        """
        pass

    def coordinator_unknown(self):
        """Check if we know who the coordinator is and have an active connection

        Side-effect: reset coordinator_id to None if connection failed

        Returns:
            bool: True if the coordinator is unknown
        """
        return self.coordinator() is None

    def coordinator(self):
        """Get the current coordinator

        Returns: the current coordinator id or None if it is unknown
        """
        with self._lock:
            if self.coordinator_id is None:
                return None
            elif self._client.is_disconnected(self.coordinator_id):
                self.coordinator_dead('Node Disconnected')
                return None
            else:
                return self.coordinator_id

    def ensure_coordinator_ready(self):
        """Block until the coordinator for this group is known
        (and we have an active connection -- java client uses unsent queue).
        """
<<<<<<< HEAD
        node_not_ready_retry_timeout_ms = self.config['node_not_ready_retry_timeout_ms']
        node_not_ready_retry_start_time = time.time()
        while self.coordinator_unknown():

            # Prior to 0.8.2 there was no group coordinator
            # so we will just pick a node at random and treat
            # it as the "coordinator"
            if self.config['api_version'] < (0, 8, 2):
                self.coordinator_id = self._client.least_loaded_node()
                if self.coordinator_id is not None:
                    self._client.ready(self.coordinator_id)
                continue

            future = self._send_group_coordinator_request()
            self._client.poll(future=future)

            if future.failed():
                if future.retriable():
                    if node_not_ready_retry_timeout_ms is not None and isinstance(future.exception, Errors.NodeNotReadyError):
                        self._client.poll(timeout_ms=node_not_ready_retry_timeout_ms)
                        node_not_ready_retry_timeout_ms -= (time.time() - node_not_ready_retry_start_time) * 1000
                        if node_not_ready_retry_timeout_ms <= 0:
                            raise future.exception  # pylint: disable-msg=raising-bad-type
                    elif getattr(future.exception, 'invalid_metadata', False):
                        log.debug('Requesting metadata for group coordinator request: %s', future.exception)
                        metadata_update = self._client.cluster.request_update()
                        self._client.poll(future=metadata_update)
=======
        with self._lock:
            while self.coordinator_unknown():

                # Prior to 0.8.2 there was no group coordinator
                # so we will just pick a node at random and treat
                # it as the "coordinator"
                if self.config['api_version'] < (0, 8, 2):
                    self.coordinator_id = self._client.least_loaded_node()
                    if self.coordinator_id is not None:
                        self._client.ready(self.coordinator_id)
                    continue

                future = self.lookup_coordinator()
                self._client.poll(future=future)

                if future.failed():
                    if future.retriable():
                        if getattr(future.exception, 'invalid_metadata', False):
                            log.debug('Requesting metadata for group coordinator request: %s', future.exception)
                            metadata_update = self._client.cluster.request_update()
                            self._client.poll(future=metadata_update)
                        else:
                            time.sleep(self.config['retry_backoff_ms'] / 1000)
>>>>>>> 794b695e
                    else:
                        raise future.exception  # pylint: disable-msg=raising-bad-type

    def _reset_find_coordinator_future(self, result):
        self._find_coordinator_future = None

    def lookup_coordinator(self):
        if self._find_coordinator_future is not None:
            return self._find_coordinator_future

        # If there is an error sending the group coordinator request
        # then _reset_find_coordinator_future will immediately fire and
        # set _find_coordinator_future = None
        # To avoid returning None, we capture the future in a local variable
        self._find_coordinator_future = self._send_group_coordinator_request()
        future = self._find_coordinator_future
        self._find_coordinator_future.add_both(self._reset_find_coordinator_future)
        return future

    def need_rejoin(self):
        """Check whether the group should be rejoined (e.g. if metadata changes)

        Returns:
            bool: True if it should, False otherwise
        """
        return self.rejoin_needed

    def poll_heartbeat(self):
        """
        Check the status of the heartbeat thread (if it is active) and indicate
        the liveness of the client. This must be called periodically after
        joining with :meth:`.ensure_active_group` to ensure that the member stays
        in the group. If an interval of time longer than the provided rebalance
        timeout (max_poll_interval_ms) expires without calling this method, then
        the client will proactively leave the group.

        Raises: RuntimeError for unexpected errors raised from the heartbeat thread
        """
        with self._lock:
            if self._heartbeat_thread is not None:
                if self._heartbeat_thread.failed:
                    # set the heartbeat thread to None and raise an exception.
                    # If the user catches it, the next call to ensure_active_group()
                    # will spawn a new heartbeat thread.
                    cause = self._heartbeat_thread.failed
                    self._heartbeat_thread = None
                    raise cause  # pylint: disable-msg=raising-bad-type
                self.heartbeat.poll()

    def time_to_next_heartbeat(self):
        with self._lock:
            # if we have not joined the group, we don't need to send heartbeats
            if self.state is MemberState.UNJOINED:
                return sys.maxsize
            return self.heartbeat.time_to_next_heartbeat()

    def _handle_join_success(self, member_assignment_bytes):
        with self._lock:
            log.info("Successfully joined group %s with generation %s",
                     self.group_id, self._generation.generation_id)
            self.join_future = None
            self.state = MemberState.STABLE
            self.rejoining = False
            self._heartbeat_thread.enable()
        self._on_join_complete(self._generation.generation_id,
                               self._generation.member_id,
                               self._generation.protocol,
                               member_assignment_bytes)

    def _handle_join_failure(self, _):
        with self._lock:
            self.join_future = None
            self.state = MemberState.UNJOINED

    def ensure_active_group(self):
        """Ensure that the group is active (i.e. joined and synced)"""
        with self._lock:
            if not self.need_rejoin():
                return

            # call on_join_prepare if needed. We set a flag to make sure that
            # we do not call it a second time if the client is woken up before
            # a pending rebalance completes.
            if not self.rejoining:
                self._on_join_prepare(self._generation.generation_id,
                                      self._generation.member_id)
                self.rejoining = True

            if self._heartbeat_thread is None:
                log.debug('Starting new heartbeat thread')
                self._heartbeat_thread = HeartbeatThread(weakref.proxy(self))
                self._heartbeat_thread.daemon = True
                self._heartbeat_thread.start()

            while self.need_rejoin():
                self.ensure_coordinator_ready()

                # ensure that there are no pending requests to the coordinator.
                # This is important in particular to avoid resending a pending
                # JoinGroup request.
                while not self.coordinator_unknown():
                    if not self._client.in_flight_request_count(self.coordinator_id):
                        break
                    self._client.poll()
                else:
                    continue

                # we store the join future in case we are woken up by the user
                # after beginning the rebalance in the call to poll below.
                # This ensures that we do not mistakenly attempt to rejoin
                # before the pending rebalance has completed.
                if self.join_future is None:
                    self.state = MemberState.REBALANCING
                    self.join_future = self._send_join_group_request()

                    # handle join completion in the callback so that the
                    # callback will be invoked even if the consumer is woken up
                    # before finishing the rebalance
                    self.join_future.add_callback(self._handle_join_success)

                    # we handle failures below after the request finishes.
                    # If the join completes after having been woken up, the
                    # exception is ignored and we will rejoin
                    self.join_future.add_errback(self._handle_join_failure)

                future = self.join_future
                self._client.poll(future=future)

                if future.failed():
                    exception = future.exception
                    if isinstance(exception, (Errors.UnknownMemberIdError,
                                              Errors.RebalanceInProgressError,
                                              Errors.IllegalGenerationError)):
                        continue
                    elif not future.retriable():
                        raise exception  # pylint: disable-msg=raising-bad-type
                    time.sleep(self.config['retry_backoff_ms'] / 1000)

    def _send_join_group_request(self):
        """Join the group and return the assignment for the next generation.

        This function handles both JoinGroup and SyncGroup, delegating to
        :meth:`._perform_assignment` if elected leader by the coordinator.

        Returns:
            Future: resolves to the encoded-bytes assignment returned from the
                group leader
        """
        if self.coordinator_unknown():
            e = Errors.GroupCoordinatorNotAvailableError(self.coordinator_id)
            return Future().failure(e)

        elif not self._client.ready(self.coordinator_id, metadata_priority=False):
            e = Errors.NodeNotReadyError(self.coordinator_id)
            return Future().failure(e)

        # send a join group request to the coordinator
        log.info("(Re-)joining group %s", self.group_id)
        member_metadata = [
            (protocol, metadata if isinstance(metadata, bytes) else metadata.encode())
            for protocol, metadata in self.group_protocols()
        ]
        if self.config['api_version'] < (0, 9):
            raise Errors.KafkaError('JoinGroupRequest api requires 0.9+ brokers')
        elif (0, 9) <= self.config['api_version'] < (0, 10, 1):
            request = JoinGroupRequest[0](
                self.group_id,
                self.config['session_timeout_ms'],
                self._generation.member_id,
                self.protocol_type(),
                member_metadata)
        elif (0, 10, 1) <= self.config['api_version'] < (0, 11, 0):
            request = JoinGroupRequest[1](
                self.group_id,
                self.config['session_timeout_ms'],
                self.config['max_poll_interval_ms'],
                self._generation.member_id,
                self.protocol_type(),
                member_metadata)
        else:
            request = JoinGroupRequest[2](
                self.group_id,
                self.config['session_timeout_ms'],
                self.config['max_poll_interval_ms'],
                self._generation.member_id,
                self.protocol_type(),
                member_metadata)

        # create the request for the coordinator
        log.debug("Sending JoinGroup (%s) to coordinator %s", request, self.coordinator_id)
        future = Future()
        _f = self._client.send(self.coordinator_id, request)
        _f.add_callback(self._handle_join_group_response, future, time.time())
        _f.add_errback(self._failed_request, self.coordinator_id,
                       request, future)
        return future

    def _failed_request(self, node_id, request, future, error):
        log.error('Error sending %s to node %s [%s]',
                  request.__class__.__name__, node_id, error)
        # Marking coordinator dead
        # unless the error is caused by internal client pipelining
        if not isinstance(error, (Errors.NodeNotReadyError,
                                  Errors.TooManyInFlightRequests)):
            self.coordinator_dead(error)
        future.failure(error)

    def _handle_join_group_response(self, future, send_time, response):
        error_type = Errors.for_code(response.error_code)
        if error_type is Errors.NoError:
            log.debug("Received successful JoinGroup response for group %s: %s",
                      self.group_id, response)
            self.sensors.join_latency.record((time.time() - send_time) * 1000)
            with self._lock:
                if self.state is not MemberState.REBALANCING:
                    # if the consumer was woken up before a rebalance completes,
                    # we may have already left the group. In this case, we do
                    # not want to continue with the sync group.
                    future.failure(UnjoinedGroupException())
                else:
                    self._generation = Generation(response.generation_id,
                                                  response.member_id,
                                                  response.group_protocol)
                    self.rejoin_needed = False

                if response.leader_id == response.member_id:
                    log.info("Elected group leader -- performing partition"
                             " assignments using %s", self._generation.protocol)
                    self._on_join_leader(response).chain(future)
                else:
                    self._on_join_follower().chain(future)

        elif error_type is Errors.GroupLoadInProgressError:
            log.debug("Attempt to join group %s rejected since coordinator %s"
                      " is loading the group.", self.group_id, self.coordinator_id)
            # backoff and retry
            future.failure(error_type(response))
        elif error_type is Errors.UnknownMemberIdError:
            # reset the member id and retry immediately
            error = error_type(self._generation.member_id)
            self.reset_generation()
            log.debug("Attempt to join group %s failed due to unknown member id",
                      self.group_id)
            future.failure(error)
        elif error_type in (Errors.GroupCoordinatorNotAvailableError,
                            Errors.NotCoordinatorForGroupError):
            # re-discover the coordinator and retry with backoff
            self.coordinator_dead(error_type())
            log.debug("Attempt to join group %s failed due to obsolete "
                      "coordinator information: %s", self.group_id,
                      error_type.__name__)
            future.failure(error_type())
        elif error_type in (Errors.InconsistentGroupProtocolError,
                            Errors.InvalidSessionTimeoutError,
                            Errors.InvalidGroupIdError):
            # log the error and re-throw the exception
            error = error_type(response)
            log.error("Attempt to join group %s failed due to fatal error: %s",
                      self.group_id, error)
            future.failure(error)
        elif error_type is Errors.GroupAuthorizationFailedError:
            future.failure(error_type(self.group_id))
        else:
            # unexpected error, throw the exception
            error = error_type()
            log.error("Unexpected error in join group response: %s", error)
            future.failure(error)

    def _on_join_follower(self):
        # send follower's sync group with an empty assignment
        version = 0 if self.config['api_version'] < (0, 11, 0) else 1
        request = SyncGroupRequest[version](
            self.group_id,
            self._generation.generation_id,
            self._generation.member_id,
            {})
        log.debug("Sending follower SyncGroup for group %s to coordinator %s: %s",
                  self.group_id, self.coordinator_id, request)
        return self._send_sync_group_request(request)

    def _on_join_leader(self, response):
        """
        Perform leader synchronization and send back the assignment
        for the group via SyncGroupRequest

        Arguments:
            response (JoinResponse): broker response to parse

        Returns:
            Future: resolves to member assignment encoded-bytes
        """
        try:
            group_assignment = self._perform_assignment(response.leader_id,
                                                        response.group_protocol,
                                                        response.members)
        except Exception as e:
            return Future().failure(e)

        version = 0 if self.config['api_version'] < (0, 11, 0) else 1
        request = SyncGroupRequest[version](
            self.group_id,
            self._generation.generation_id,
            self._generation.member_id,
            [(member_id,
              assignment if isinstance(assignment, bytes) else assignment.encode())
             for member_id, assignment in six.iteritems(group_assignment)])

        log.debug("Sending leader SyncGroup for group %s to coordinator %s: %s",
                  self.group_id, self.coordinator_id, request)
        return self._send_sync_group_request(request)

    def _send_sync_group_request(self, request):
        if self.coordinator_unknown():
            e = Errors.GroupCoordinatorNotAvailableError(self.coordinator_id)
            return Future().failure(e)

        # We assume that coordinator is ready if we're sending SyncGroup
        # as it typically follows a successful JoinGroup
        # Also note that if client.ready() enforces a metadata priority policy,
        # we can get into an infinite loop if the leader assignment process
        # itself requests a metadata update

        future = Future()
        _f = self._client.send(self.coordinator_id, request)
        _f.add_callback(self._handle_sync_group_response, future, time.time())
        _f.add_errback(self._failed_request, self.coordinator_id,
                       request, future)
        return future

    def _handle_sync_group_response(self, future, send_time, response):
        error_type = Errors.for_code(response.error_code)
        if error_type is Errors.NoError:
            self.sensors.sync_latency.record((time.time() - send_time) * 1000)
            future.success(response.member_assignment)
            return

        # Always rejoin on error
        self.request_rejoin()
        if error_type is Errors.GroupAuthorizationFailedError:
            future.failure(error_type(self.group_id))
        elif error_type is Errors.RebalanceInProgressError:
            log.debug("SyncGroup for group %s failed due to coordinator"
                      " rebalance", self.group_id)
            future.failure(error_type(self.group_id))
        elif error_type in (Errors.UnknownMemberIdError,
                            Errors.IllegalGenerationError):
            error = error_type()
            log.debug("SyncGroup for group %s failed due to %s", self.group_id, error)
            self.reset_generation()
            future.failure(error)
        elif error_type in (Errors.GroupCoordinatorNotAvailableError,
                            Errors.NotCoordinatorForGroupError):
            error = error_type()
            log.debug("SyncGroup for group %s failed due to %s", self.group_id, error)
            self.coordinator_dead(error)
            future.failure(error)
        else:
            error = error_type()
            log.error("Unexpected error from SyncGroup: %s", error)
            future.failure(error)

    def _send_group_coordinator_request(self):
        """Discover the current coordinator for the group.

        Returns:
            Future: resolves to the node id of the coordinator
        """
        node_id = self._client.least_loaded_node()
        if node_id is None:
            return Future().failure(Errors.NoBrokersAvailable())

        elif not self._client.ready(node_id, metadata_priority=False):
            e = Errors.NodeNotReadyError(node_id)
            return Future().failure(e)

        log.debug("Sending group coordinator request for group %s to broker %s",
                  self.group_id, node_id)
        request = GroupCoordinatorRequest[0](self.group_id)
        future = Future()
        _f = self._client.send(node_id, request)
        _f.add_callback(self._handle_group_coordinator_response, future)
        _f.add_errback(self._failed_request, node_id, request, future)
        return future

    def _handle_group_coordinator_response(self, future, response):
        log.debug("Received group coordinator response %s", response)

        error_type = Errors.for_code(response.error_code)
        if error_type is Errors.NoError:
            with self._lock:
                ok = self._client.cluster.add_group_coordinator(self.group_id, response)
                if not ok:
                    # This could happen if coordinator metadata is different
                    # than broker metadata
                    future.failure(Errors.IllegalStateError())
                    return

                self.coordinator_id = response.coordinator_id
                log.info("Discovered coordinator %s for group %s",
                         self.coordinator_id, self.group_id)
                self._client.ready(self.coordinator_id)
                self.heartbeat.reset_timeouts()
            future.success(self.coordinator_id)

        elif error_type is Errors.GroupCoordinatorNotAvailableError:
            log.debug("Group Coordinator Not Available; retry")
            future.failure(error_type())
        elif error_type is Errors.GroupAuthorizationFailedError:
            error = error_type(self.group_id)
            log.error("Group Coordinator Request failed: %s", error)
            future.failure(error)
        else:
            error = error_type()
            log.error("Group coordinator lookup for group %s failed: %s",
                      self.group_id, error)
            future.failure(error)

    def coordinator_dead(self, error):
        """Mark the current coordinator as dead."""
        with self._lock:
            if self.coordinator_id is not None:
                log.warning("Marking the coordinator dead (node %s) for group %s: %s.",
                            self.coordinator_id, self.group_id, error)
                self.coordinator_id = None

    def generation(self):
        """Get the current generation state if the group is stable.

        Returns: the current generation or None if the group is unjoined/rebalancing
        """
        with self._lock:
            if self.state is not MemberState.STABLE:
                return None
            return self._generation

    def reset_generation(self):
        """Reset the generation and memberId because we have fallen out of the group."""
        with self._lock:
            self._generation = Generation.NO_GENERATION
            self.rejoin_needed = True
            self.state = MemberState.UNJOINED

    def request_rejoin(self):
        self.rejoin_needed = True

    def close(self):
        """Close the coordinator, leave the current group,
        and reset local generation / member_id"""
        with self._lock:
            if self._heartbeat_thread is not None:
                self._heartbeat_thread.close()
                self._heartbeat_thread = None
            self.maybe_leave_group()

    def maybe_leave_group(self):
        """Leave the current group and reset local generation/memberId."""
        with self._lock:
            if (not self.coordinator_unknown()
                and self.state is not MemberState.UNJOINED
                and self._generation is not Generation.NO_GENERATION):

                # this is a minimal effort attempt to leave the group. we do not
                # attempt any resending if the request fails or times out.
                log.info('Leaving consumer group (%s).', self.group_id)
                version = 0 if self.config['api_version'] < (0, 11, 0) else 1
                request = LeaveGroupRequest[version](self.group_id, self._generation.member_id)
                future = self._client.send(self.coordinator_id, request)
                future.add_callback(self._handle_leave_group_response)
                future.add_errback(log.error, "LeaveGroup request failed: %s")
                self._client.poll(future=future)

            self.reset_generation()

    def _handle_leave_group_response(self, response):
        error_type = Errors.for_code(response.error_code)
        if error_type is Errors.NoError:
            log.debug("LeaveGroup request for group %s returned successfully",
                      self.group_id)
        else:
            log.error("LeaveGroup request for group %s failed with error: %s",
                      self.group_id, error_type())

    def _send_heartbeat_request(self):
        """Send a heartbeat request"""
        if self.coordinator_unknown():
            e = Errors.GroupCoordinatorNotAvailableError(self.coordinator_id)
            return Future().failure(e)

        elif not self._client.ready(self.coordinator_id, metadata_priority=False):
            e = Errors.NodeNotReadyError(self.coordinator_id)
            return Future().failure(e)

        version = 0 if self.config['api_version'] < (0, 11, 0) else 1
        request = HeartbeatRequest[version](self.group_id,
                                            self._generation.generation_id,
                                            self._generation.member_id)
        log.debug("Heartbeat: %s[%s] %s", request.group, request.generation_id, request.member_id)  # pylint: disable-msg=no-member
        future = Future()
        _f = self._client.send(self.coordinator_id, request)
        _f.add_callback(self._handle_heartbeat_response, future, time.time())
        _f.add_errback(self._failed_request, self.coordinator_id,
                       request, future)
        return future

    def _handle_heartbeat_response(self, future, send_time, response):
        self.sensors.heartbeat_latency.record((time.time() - send_time) * 1000)
        error_type = Errors.for_code(response.error_code)
        if error_type is Errors.NoError:
            log.debug("Received successful heartbeat response for group %s",
                      self.group_id)
            future.success(None)
        elif error_type in (Errors.GroupCoordinatorNotAvailableError,
                            Errors.NotCoordinatorForGroupError):
            log.warning("Heartbeat failed for group %s: coordinator (node %s)"
                        " is either not started or not valid", self.group_id,
                        self.coordinator())
            self.coordinator_dead(error_type())
            future.failure(error_type())
        elif error_type is Errors.RebalanceInProgressError:
            log.warning("Heartbeat failed for group %s because it is"
                        " rebalancing", self.group_id)
            self.request_rejoin()
            future.failure(error_type())
        elif error_type is Errors.IllegalGenerationError:
            log.warning("Heartbeat failed for group %s: generation id is not "
                        " current.", self.group_id)
            self.reset_generation()
            future.failure(error_type())
        elif error_type is Errors.UnknownMemberIdError:
            log.warning("Heartbeat: local member_id was not recognized;"
                        " this consumer needs to re-join")
            self.reset_generation()
            future.failure(error_type)
        elif error_type is Errors.GroupAuthorizationFailedError:
            error = error_type(self.group_id)
            log.error("Heartbeat failed: authorization error: %s", error)
            future.failure(error)
        else:
            error = error_type()
            log.error("Heartbeat failed: Unhandled error: %s", error)
            future.failure(error)


class GroupCoordinatorMetrics(object):
    def __init__(self, heartbeat, metrics, prefix, tags=None):
        self.heartbeat = heartbeat
        self.metrics = metrics
        self.metric_group_name = prefix + "-coordinator-metrics"

        self.heartbeat_latency = metrics.sensor('heartbeat-latency')
        self.heartbeat_latency.add(metrics.metric_name(
            'heartbeat-response-time-max', self.metric_group_name,
            'The max time taken to receive a response to a heartbeat request',
            tags), Max())
        self.heartbeat_latency.add(metrics.metric_name(
            'heartbeat-rate', self.metric_group_name,
            'The average number of heartbeats per second',
            tags), Rate(sampled_stat=Count()))

        self.join_latency = metrics.sensor('join-latency')
        self.join_latency.add(metrics.metric_name(
            'join-time-avg', self.metric_group_name,
            'The average time taken for a group rejoin',
            tags), Avg())
        self.join_latency.add(metrics.metric_name(
            'join-time-max', self.metric_group_name,
            'The max time taken for a group rejoin',
            tags), Max())
        self.join_latency.add(metrics.metric_name(
            'join-rate', self.metric_group_name,
            'The number of group joins per second',
            tags), Rate(sampled_stat=Count()))

        self.sync_latency = metrics.sensor('sync-latency')
        self.sync_latency.add(metrics.metric_name(
            'sync-time-avg', self.metric_group_name,
            'The average time taken for a group sync',
            tags), Avg())
        self.sync_latency.add(metrics.metric_name(
            'sync-time-max', self.metric_group_name,
            'The max time taken for a group sync',
            tags), Max())
        self.sync_latency.add(metrics.metric_name(
            'sync-rate', self.metric_group_name,
            'The number of group syncs per second',
            tags), Rate(sampled_stat=Count()))

        metrics.add_metric(metrics.metric_name(
            'last-heartbeat-seconds-ago', self.metric_group_name,
            'The number of seconds since the last controller heartbeat was sent',
            tags), AnonMeasurable(
                lambda _, now: (now / 1000) - self.heartbeat.last_send))


class HeartbeatThread(threading.Thread):
    def __init__(self, coordinator):
        super(HeartbeatThread, self).__init__()
        self.name = threading.current_thread().name + '-heartbeat'
        self.coordinator = coordinator
        self.enabled = False
        self.closed = False
        self.failed = None

    def enable(self):
        with self.coordinator._lock:
            self.enabled = True
            self.coordinator.heartbeat.reset_timeouts()
            self.coordinator._lock.notify()

    def disable(self):
        with self.coordinator._lock:
            self.enabled = False

    def close(self):
        with self.coordinator._lock:
            self.closed = True
            self.coordinator._lock.notify()

    def run(self):
        try:
            while not self.closed:
                self._run_once()

            log.debug('Heartbeat closed!')

        except RuntimeError as e:
            log.error("Heartbeat thread for group %s failed due to unexpected error: %s",
                      self.coordinator.group_id, e)
            self.failed = e

    def _run_once(self):
        with self.coordinator._lock:
            if not self.enabled:
                log.debug('Heartbeat disabled. Waiting')
                self.coordinator._lock.wait()
                log.debug('Heartbeat re-enabled.')
                return

            if self.coordinator.state is not MemberState.STABLE:
                # the group is not stable (perhaps because we left the
                # group or because the coordinator kicked us out), so
                # disable heartbeats and wait for the main thread to rejoin.
                log.debug('Group state is not stable, disabling heartbeats')
                self.disable()
                return

            # TODO: When consumer.wakeup() is implemented, we need to
            # disable here to prevent propagating an exception to this
            # heartbeat thread
            self.coordinator._client.poll(timeout_ms=0)

            if self.coordinator.coordinator_unknown():
                if not self.coordinator.lookup_coordinator().is_done:
                    self.coordinator._lock.wait(self.coordinator.config['retry_backoff_ms'] / 1000)

            elif self.coordinator.heartbeat.session_timeout_expired():
                # the session timeout has expired without seeing a
                # successful heartbeat, so we should probably make sure
                # the coordinator is still healthy.
                log.debug('Heartbeat session expired, marking coordinator dead')
                self.coordinator.coordinator_dead('Heartbeat session expired')

            elif self.coordinator.heartbeat.poll_timeout_expired():
                # the poll timeout has expired, which means that the
                # foreground thread has stalled in between calls to
                # poll(), so we explicitly leave the group.
                log.debug('Heartbeat poll expired, leaving group')
                self.coordinator.maybe_leave_group()

            elif not self.coordinator.heartbeat.should_heartbeat():
                # poll again after waiting for the retry backoff in case
                # the heartbeat failed or the coordinator disconnected
                log.debug('Not ready to heartbeat, waiting')
                self.coordinator._lock.wait(self.coordinator.config['retry_backoff_ms'] / 1000)

            else:
                self.coordinator.heartbeat.sent_heartbeat()
                future = self.coordinator._send_heartbeat_request()
                future.add_callback(self._handle_heartbeat_success)
                future.add_errback(self._handle_heartbeat_failure)

    def _handle_heartbeat_success(self, result):
        with self.coordinator._lock:
            self.coordinator.heartbeat.received_heartbeat()

    def _handle_heartbeat_failure(self, exception):
        with self.coordinator._lock:
            if isinstance(exception, Errors.RebalanceInProgressError):
                # it is valid to continue heartbeating while the group is
                # rebalancing. This ensures that the coordinator keeps the
                # member in the group for as long as the duration of the
                # rebalance timeout. If we stop sending heartbeats, however,
                # then the session timeout may expire before we can rejoin.
                self.coordinator.heartbeat.received_heartbeat()
            else:
                self.coordinator.heartbeat.fail_heartbeat()
                # wake up the thread if it's sleeping to reschedule the heartbeat
                self.coordinator._lock.notify()<|MERGE_RESOLUTION|>--- conflicted
+++ resolved
@@ -85,11 +85,8 @@
         'group_id': 'kafka-python-default-group',
         'session_timeout_ms': 10000,
         'heartbeat_interval_ms': 3000,
-<<<<<<< HEAD
         'node_not_ready_retry_timeout_ms': None,
-=======
         'max_poll_interval_ms': 300000,
->>>>>>> 794b695e
         'retry_backoff_ms': 100,
         'api_version': (0, 10, 1),
         'metric_group_prefix': '',
@@ -251,35 +248,8 @@
         """Block until the coordinator for this group is known
         (and we have an active connection -- java client uses unsent queue).
         """
-<<<<<<< HEAD
         node_not_ready_retry_timeout_ms = self.config['node_not_ready_retry_timeout_ms']
         node_not_ready_retry_start_time = time.time()
-        while self.coordinator_unknown():
-
-            # Prior to 0.8.2 there was no group coordinator
-            # so we will just pick a node at random and treat
-            # it as the "coordinator"
-            if self.config['api_version'] < (0, 8, 2):
-                self.coordinator_id = self._client.least_loaded_node()
-                if self.coordinator_id is not None:
-                    self._client.ready(self.coordinator_id)
-                continue
-
-            future = self._send_group_coordinator_request()
-            self._client.poll(future=future)
-
-            if future.failed():
-                if future.retriable():
-                    if node_not_ready_retry_timeout_ms is not None and isinstance(future.exception, Errors.NodeNotReadyError):
-                        self._client.poll(timeout_ms=node_not_ready_retry_timeout_ms)
-                        node_not_ready_retry_timeout_ms -= (time.time() - node_not_ready_retry_start_time) * 1000
-                        if node_not_ready_retry_timeout_ms <= 0:
-                            raise future.exception  # pylint: disable-msg=raising-bad-type
-                    elif getattr(future.exception, 'invalid_metadata', False):
-                        log.debug('Requesting metadata for group coordinator request: %s', future.exception)
-                        metadata_update = self._client.cluster.request_update()
-                        self._client.poll(future=metadata_update)
-=======
         with self._lock:
             while self.coordinator_unknown():
 
@@ -297,13 +267,17 @@
 
                 if future.failed():
                     if future.retriable():
-                        if getattr(future.exception, 'invalid_metadata', False):
+                        if node_not_ready_retry_timeout_ms is not None and isinstance(future.exception, Errors.NodeNotReadyError):
+                            self._client.poll(timeout_ms=node_not_ready_retry_timeout_ms)
+                            node_not_ready_retry_timeout_ms -= (time.time() - node_not_ready_retry_start_time) * 1000
+                            if node_not_ready_retry_timeout_ms <= 0:
+                                raise future.exception  # pylint: disable-msg=raising-bad-type
+                        elif getattr(future.exception, 'invalid_metadata', False):
                             log.debug('Requesting metadata for group coordinator request: %s', future.exception)
                             metadata_update = self._client.cluster.request_update()
                             self._client.poll(future=metadata_update)
                         else:
                             time.sleep(self.config['retry_backoff_ms'] / 1000)
->>>>>>> 794b695e
                     else:
                         raise future.exception  # pylint: disable-msg=raising-bad-type
 
