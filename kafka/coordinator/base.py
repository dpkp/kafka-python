from __future__ import absolute_import, division

import abc
import copy
import logging
import time
import weakref

from kafka.vendor import six

from .heartbeat import Heartbeat
from .. import errors as Errors
from ..future import Future
from ..metrics import AnonMeasurable
from ..metrics.stats import Avg, Count, Max, Rate
from ..protocol.commit import GroupCoordinatorRequest, OffsetCommitRequest
from ..protocol.group import (HeartbeatRequest, JoinGroupRequest,
                            LeaveGroupRequest, SyncGroupRequest)

log = logging.getLogger('kafka.coordinator')


class BaseCoordinator(object):
    """
    BaseCoordinator implements group management for a single group member
    by interacting with a designated Kafka broker (the coordinator). Group
    semantics are provided by extending this class.  See ConsumerCoordinator
    for example usage.

    From a high level, Kafka's group management protocol consists of the
    following sequence of actions:

    1. Group Registration: Group members register with the coordinator providing
       their own metadata (such as the set of topics they are interested in).

    2. Group/Leader Selection: The coordinator select the members of the group
       and chooses one member as the leader.

    3. State Assignment: The leader collects the metadata from all the members
       of the group and assigns state.

    4. Group Stabilization: Each member receives the state assigned by the
       leader and begins processing.

    To leverage this protocol, an implementation must define the format of
    metadata provided by each member for group registration in
    :meth:`.group_protocols` and the format of the state assignment provided by
    the leader in :meth:`._perform_assignment` and which becomes available to
    members in :meth:`._on_join_complete`.
    """

    DEFAULT_CONFIG = {
        'group_id': 'kafka-python-default-group',
        'session_timeout_ms': 30000,
        'heartbeat_interval_ms': 3000,
        'node_not_ready_retry_timeout_ms': None,
        'retry_backoff_ms': 100,
        'api_version': (0, 9),
        'metric_group_prefix': '',
    }

    def __init__(self, client, metrics, **configs):
        """
        Keyword Arguments:
            group_id (str): name of the consumer group to join for dynamic
                partition assignment (if enabled), and to use for fetching and
                committing offsets. Default: 'kafka-python-default-group'
            session_timeout_ms (int): The timeout used to detect failures when
                using Kafka's group management facilities. Default: 30000
            heartbeat_interval_ms (int): The expected time in milliseconds
                between heartbeats to the consumer coordinator when using
                Kafka's group management feature. Heartbeats are used to ensure
                that the consumer's session stays active and to facilitate
                rebalancing when new consumers join or leave the group. The
                value must be set lower than session_timeout_ms, but typically
                should be set no higher than 1/3 of that value. It can be
                adjusted even lower to control the expected time for normal
                rebalances. Default: 3000
            node_not_ready_retry_timeout_ms (int): The timeout used to detect
                the broker not being available so that NodeNotReadyError is raised.
                Default: None
            retry_backoff_ms (int): Milliseconds to backoff when retrying on
                errors. Default: 100.
        """
        self.config = copy.copy(self.DEFAULT_CONFIG)
        for key in self.config:
            if key in configs:
                self.config[key] = configs[key]

        self._client = client
        self.generation = OffsetCommitRequest[2].DEFAULT_GENERATION_ID
        self.member_id = JoinGroupRequest[0].UNKNOWN_MEMBER_ID
        self.group_id = self.config['group_id']
        self.coordinator_id = None
        self.rejoin_needed = True
        self.rejoining = False
        self.heartbeat = Heartbeat(**self.config)
        self.heartbeat_task = HeartbeatTask(weakref.proxy(self))
        self.sensors = GroupCoordinatorMetrics(self.heartbeat, metrics,
                                               self.config['metric_group_prefix'])

    def __del__(self):
        if hasattr(self, 'heartbeat_task') and self.heartbeat_task:
            self.heartbeat_task.disable()

    @abc.abstractmethod
    def protocol_type(self):
        """
        Unique identifier for the class of protocols implements
        (e.g. "consumer" or "connect").

        Returns:
            str: protocol type name
        """
        pass

    @abc.abstractmethod
    def group_protocols(self):
        """Return the list of supported group protocols and metadata.

        This list is submitted by each group member via a JoinGroupRequest.
        The order of the protocols in the list indicates the preference of the
        protocol (the first entry is the most preferred). The coordinator takes
        this preference into account when selecting the generation protocol
        (generally more preferred protocols will be selected as long as all
        members support them and there is no disagreement on the preference).

        Note: metadata must be type bytes or support an encode() method

        Returns:
            list: [(protocol, metadata), ...]
        """
        pass

    @abc.abstractmethod
    def _on_join_prepare(self, generation, member_id):
        """Invoked prior to each group join or rejoin.

        This is typically used to perform any cleanup from the previous
        generation (such as committing offsets for the consumer)

        Arguments:
            generation (int): The previous generation or -1 if there was none
            member_id (str): The identifier of this member in the previous group
                or '' if there was none
        """
        pass

    @abc.abstractmethod
    def _perform_assignment(self, leader_id, protocol, members):
        """Perform assignment for the group.

        This is used by the leader to push state to all the members of the group
        (e.g. to push partition assignments in the case of the new consumer)

        Arguments:
            leader_id (str): The id of the leader (which is this member)
            protocol (str): the chosen group protocol (assignment strategy)
            members (list): [(member_id, metadata_bytes)] from
                JoinGroupResponse. metadata_bytes are associated with the chosen
                group protocol, and the Coordinator subclass is responsible for
                decoding metadata_bytes based on that protocol.

        Returns:
            dict: {member_id: assignment}; assignment must either be bytes
                or have an encode() method to convert to bytes
        """
        pass

    @abc.abstractmethod
    def _on_join_complete(self, generation, member_id, protocol,
                          member_assignment_bytes):
        """Invoked when a group member has successfully joined a group.

        Arguments:
            generation (int): the generation that was joined
            member_id (str): the identifier for the local member in the group
            protocol (str): the protocol selected by the coordinator
            member_assignment_bytes (bytes): the protocol-encoded assignment
                propagated from the group leader. The Coordinator instance is
                responsible for decoding based on the chosen protocol.
        """
        pass

    def coordinator_unknown(self):
        """Check if we know who the coordinator is and have an active connection

        Side-effect: reset coordinator_id to None if connection failed

        Returns:
            bool: True if the coordinator is unknown
        """
        if self.coordinator_id is None:
            return True

        if self._client.is_disconnected(self.coordinator_id):
            self.coordinator_dead('Node Disconnected')
            return True

        return False

    def ensure_coordinator_known(self):
        """Block until the coordinator for this group is known
        (and we have an active connection -- java client uses unsent queue).
        """
        node_not_ready_retry_timeout_ms = self.config['node_not_ready_retry_timeout_ms']
        node_not_ready_retry_start_time = time.time()
        while self.coordinator_unknown():

            # Prior to 0.8.2 there was no group coordinator
            # so we will just pick a node at random and treat
            # it as the "coordinator"
            if self.config['api_version'] < (0, 8, 2):
                self.coordinator_id = self._client.least_loaded_node()
                if self.coordinator_id is not None:
                    self._client.ready(self.coordinator_id)
                continue

            future = self._send_group_coordinator_request()
            self._client.poll(future=future)

            if future.failed():
<<<<<<< HEAD
                if isinstance(future.exception,
                              Errors.GroupCoordinatorNotAvailableError):
                    continue
                if future.retriable():
                    if node_not_ready_retry_timeout_ms is not None and isinstance(future.exception, Errors.NodeNotReadyError):
                        self._client.poll(timeout_ms=node_not_ready_retry_timeout_ms)
                        node_not_ready_retry_timeout_ms -= (time.time() - node_not_ready_retry_start_time) * 1000
                        if node_not_ready_retry_timeout_ms <= 0:
                            raise future.exception  # pylint: disable-msg=raising-bad-type
                    else:
                        metadata_update = self._client.cluster.request_update()
                        self._client.poll(future=metadata_update)
=======
                if future.retriable():
                    if getattr(future.exception, 'invalid_metadata', False):
                        log.debug('Requesting metadata for group coordinator request: %s', future.exception)
                        metadata_update = self._client.cluster.request_update()
                        self._client.poll(future=metadata_update)
                    else:
                        time.sleep(self.config['retry_backoff_ms'] / 1000)
>>>>>>> 37016902
                else:
                    raise future.exception  # pylint: disable-msg=raising-bad-type

    def need_rejoin(self):
        """Check whether the group should be rejoined (e.g. if metadata changes)

        Returns:
            bool: True if it should, False otherwise
        """
        return self.rejoin_needed

    def ensure_active_group(self):
        """Ensure that the group is active (i.e. joined and synced)"""
        if not self.need_rejoin():
            return

        if not self.rejoining:
            self._on_join_prepare(self.generation, self.member_id)
            self.rejoining = True

        while self.need_rejoin():
            self.ensure_coordinator_known()

            # ensure that there are no pending requests to the coordinator.
            # This is important in particular to avoid resending a pending
            # JoinGroup request.
            while not self.coordinator_unknown():
                if not self._client.in_flight_request_count(self.coordinator_id):
                    break
                self._client.poll(delayed_tasks=False)
            else:
                continue

            future = self._send_join_group_request()
            self._client.poll(future=future)

            if future.succeeded():
                member_assignment_bytes = future.value
                self._on_join_complete(self.generation, self.member_id,
                                       self.protocol, member_assignment_bytes)
                self.rejoining = False
                self.heartbeat_task.reset()
            else:
                assert future.failed()
                exception = future.exception
                if isinstance(exception, (Errors.UnknownMemberIdError,
                                          Errors.RebalanceInProgressError,
                                          Errors.IllegalGenerationError)):
                    continue
                elif not future.retriable():
                    raise exception  # pylint: disable-msg=raising-bad-type
                time.sleep(self.config['retry_backoff_ms'] / 1000)

    def _send_join_group_request(self):
        """Join the group and return the assignment for the next generation.

        This function handles both JoinGroup and SyncGroup, delegating to
        :meth:`._perform_assignment` if elected leader by the coordinator.

        Returns:
            Future: resolves to the encoded-bytes assignment returned from the
                group leader
        """
        if self.coordinator_unknown():
            e = Errors.GroupCoordinatorNotAvailableError(self.coordinator_id)
            return Future().failure(e)

        elif not self._client.ready(self.coordinator_id, metadata_priority=False):
            e = Errors.NodeNotReadyError(self.coordinator_id)
            return Future().failure(e)

        # send a join group request to the coordinator
        log.info("(Re-)joining group %s", self.group_id)
        request = JoinGroupRequest[0](
            self.group_id,
            self.config['session_timeout_ms'],
            self.member_id,
            self.protocol_type(),
            [(protocol,
              metadata if isinstance(metadata, bytes) else metadata.encode())
             for protocol, metadata in self.group_protocols()])

        # create the request for the coordinator
        log.debug("Sending JoinGroup (%s) to coordinator %s", request, self.coordinator_id)
        future = Future()
        _f = self._client.send(self.coordinator_id, request)
        _f.add_callback(self._handle_join_group_response, future, time.time())
        _f.add_errback(self._failed_request, self.coordinator_id,
                       request, future)
        return future

    def _failed_request(self, node_id, request, future, error):
        log.error('Error sending %s to node %s [%s]',
                  request.__class__.__name__, node_id, error)
        # Marking coordinator dead
        # unless the error is caused by internal client pipelining
        if not isinstance(error, (Errors.NodeNotReadyError,
                                  Errors.TooManyInFlightRequests)):
            self.coordinator_dead(error)
        future.failure(error)

    def _handle_join_group_response(self, future, send_time, response):
        error_type = Errors.for_code(response.error_code)
        if error_type is Errors.NoError:
            log.debug("Received successful JoinGroup response for group %s: %s",
                      self.group_id, response)
            self.member_id = response.member_id
            self.generation = response.generation_id
            self.rejoin_needed = False
            self.protocol = response.group_protocol
            log.info("Joined group '%s' (generation %s) with member_id %s",
                     self.group_id, self.generation, self.member_id)
            self.sensors.join_latency.record((time.time() - send_time) * 1000)
            if response.leader_id == response.member_id:
                log.info("Elected group leader -- performing partition"
                         " assignments using %s", self.protocol)
                self._on_join_leader(response).chain(future)
            else:
                self._on_join_follower().chain(future)

        elif error_type is Errors.GroupLoadInProgressError:
            log.debug("Attempt to join group %s rejected since coordinator %s"
                      " is loading the group.", self.group_id, self.coordinator_id)
            # backoff and retry
            future.failure(error_type(response))
        elif error_type is Errors.UnknownMemberIdError:
            # reset the member id and retry immediately
            error = error_type(self.member_id)
            self.member_id = JoinGroupRequest[0].UNKNOWN_MEMBER_ID
            log.debug("Attempt to join group %s failed due to unknown member id",
                      self.group_id)
            future.failure(error)
        elif error_type in (Errors.GroupCoordinatorNotAvailableError,
                            Errors.NotCoordinatorForGroupError):
            # re-discover the coordinator and retry with backoff
            self.coordinator_dead(error_type())
            log.debug("Attempt to join group %s failed due to obsolete "
                      "coordinator information: %s", self.group_id,
                      error_type.__name__)
            future.failure(error_type())
        elif error_type in (Errors.InconsistentGroupProtocolError,
                            Errors.InvalidSessionTimeoutError,
                            Errors.InvalidGroupIdError):
            # log the error and re-throw the exception
            error = error_type(response)
            log.error("Attempt to join group %s failed due to fatal error: %s",
                      self.group_id, error)
            future.failure(error)
        elif error_type is Errors.GroupAuthorizationFailedError:
            future.failure(error_type(self.group_id))
        else:
            # unexpected error, throw the exception
            error = error_type()
            log.error("Unexpected error in join group response: %s", error)
            future.failure(error)

    def _on_join_follower(self):
        # send follower's sync group with an empty assignment
        request = SyncGroupRequest[0](
            self.group_id,
            self.generation,
            self.member_id,
            {})
        log.debug("Sending follower SyncGroup for group %s to coordinator %s: %s",
                  self.group_id, self.coordinator_id, request)
        return self._send_sync_group_request(request)

    def _on_join_leader(self, response):
        """
        Perform leader synchronization and send back the assignment
        for the group via SyncGroupRequest

        Arguments:
            response (JoinResponse): broker response to parse

        Returns:
            Future: resolves to member assignment encoded-bytes
        """
        try:
            group_assignment = self._perform_assignment(response.leader_id,
                                                        response.group_protocol,
                                                        response.members)
        except Exception as e:
            return Future().failure(e)

        request = SyncGroupRequest[0](
            self.group_id,
            self.generation,
            self.member_id,
            [(member_id,
              assignment if isinstance(assignment, bytes) else assignment.encode())
             for member_id, assignment in six.iteritems(group_assignment)])

        log.debug("Sending leader SyncGroup for group %s to coordinator %s: %s",
                  self.group_id, self.coordinator_id, request)
        return self._send_sync_group_request(request)

    def _send_sync_group_request(self, request):
        if self.coordinator_unknown():
            e = Errors.GroupCoordinatorNotAvailableError(self.coordinator_id)
            return Future().failure(e)

        # We assume that coordinator is ready if we're sending SyncGroup
        # as it typically follows a successful JoinGroup
        # Also note that if client.ready() enforces a metadata priority policy,
        # we can get into an infinite loop if the leader assignment process
        # itself requests a metadata update

        future = Future()
        _f = self._client.send(self.coordinator_id, request)
        _f.add_callback(self._handle_sync_group_response, future, time.time())
        _f.add_errback(self._failed_request, self.coordinator_id,
                       request, future)
        return future

    def _handle_sync_group_response(self, future, send_time, response):
        error_type = Errors.for_code(response.error_code)
        if error_type is Errors.NoError:
            log.info("Successfully joined group %s with generation %s",
                    self.group_id, self.generation)
            self.sensors.sync_latency.record((time.time() - send_time) * 1000)
            future.success(response.member_assignment)
            return

        # Always rejoin on error
        self.rejoin_needed = True
        if error_type is Errors.GroupAuthorizationFailedError:
            future.failure(error_type(self.group_id))
        elif error_type is Errors.RebalanceInProgressError:
            log.debug("SyncGroup for group %s failed due to coordinator"
                      " rebalance", self.group_id)
            future.failure(error_type(self.group_id))
        elif error_type in (Errors.UnknownMemberIdError,
                            Errors.IllegalGenerationError):
            error = error_type()
            log.debug("SyncGroup for group %s failed due to %s", self.group_id, error)
            self.member_id = JoinGroupRequest[0].UNKNOWN_MEMBER_ID
            future.failure(error)
        elif error_type in (Errors.GroupCoordinatorNotAvailableError,
                            Errors.NotCoordinatorForGroupError):
            error = error_type()
            log.debug("SyncGroup for group %s failed due to %s", self.group_id, error)
            self.coordinator_dead(error)
            future.failure(error)
        else:
            error = error_type()
            log.error("Unexpected error from SyncGroup: %s", error)
            future.failure(error)

    def _send_group_coordinator_request(self):
        """Discover the current coordinator for the group.

        Returns:
            Future: resolves to the node id of the coordinator
        """
        node_id = self._client.least_loaded_node()
        if node_id is None:
            return Future().failure(Errors.NoBrokersAvailable())

        elif not self._client.ready(node_id, metadata_priority=False):
            e = Errors.NodeNotReadyError(node_id)
            return Future().failure(e)

        log.debug("Sending group coordinator request for group %s to broker %s",
                  self.group_id, node_id)
        request = GroupCoordinatorRequest[0](self.group_id)
        future = Future()
        _f = self._client.send(node_id, request)
        _f.add_callback(self._handle_group_coordinator_response, future)
        _f.add_errback(self._failed_request, node_id, request, future)
        return future

    def _handle_group_coordinator_response(self, future, response):
        log.debug("Received group coordinator response %s", response)
        if not self.coordinator_unknown():
            # We already found the coordinator, so ignore the request
            log.debug("Coordinator already known -- ignoring metadata response")
            future.success(self.coordinator_id)
            return

        error_type = Errors.for_code(response.error_code)
        if error_type is Errors.NoError:
            ok = self._client.cluster.add_group_coordinator(self.group_id, response)
            if not ok:
                # This could happen if coordinator metadata is different
                # than broker metadata
                future.failure(Errors.IllegalStateError())
                return

            self.coordinator_id = response.coordinator_id
            log.info("Discovered coordinator %s for group %s",
                     self.coordinator_id, self.group_id)
            self._client.ready(self.coordinator_id)

            # start sending heartbeats only if we have a valid generation
            if self.generation > 0:
                self.heartbeat_task.reset()
            future.success(self.coordinator_id)
        elif error_type is Errors.GroupCoordinatorNotAvailableError:
            log.debug("Group Coordinator Not Available; retry")
            future.failure(error_type())
        elif error_type is Errors.GroupAuthorizationFailedError:
            error = error_type(self.group_id)
            log.error("Group Coordinator Request failed: %s", error)
            future.failure(error)
        else:
            error = error_type()
            log.error("Unrecognized failure in Group Coordinator Request: %s",
                      error)
            future.failure(error)

    def coordinator_dead(self, error):
        """Mark the current coordinator as dead."""
        if self.coordinator_id is not None:
            log.warning("Marking the coordinator dead (node %s) for group %s: %s.",
                        self.coordinator_id, self.group_id, error)
            self.coordinator_id = None

    def close(self):
        """Close the coordinator, leave the current group,
        and reset local generation / member_id"""
        try:
            self._client.unschedule(self.heartbeat_task)
        except KeyError:
            pass

        if not self.coordinator_unknown() and self.generation > 0:
            # this is a minimal effort attempt to leave the group. we do not
            # attempt any resending if the request fails or times out.
            log.info('Leaving consumer group (%s).', self.group_id)
            request = LeaveGroupRequest[0](self.group_id, self.member_id)
            future = self._client.send(self.coordinator_id, request)
            future.add_callback(self._handle_leave_group_response)
            future.add_errback(log.error, "LeaveGroup request failed: %s")
            self._client.poll(future=future)

        self.generation = OffsetCommitRequest[2].DEFAULT_GENERATION_ID
        self.member_id = JoinGroupRequest[0].UNKNOWN_MEMBER_ID
        self.rejoin_needed = True

    def _handle_leave_group_response(self, response):
        error_type = Errors.for_code(response.error_code)
        if error_type is Errors.NoError:
            log.info("LeaveGroup request succeeded")
        else:
            log.error("LeaveGroup request failed: %s", error_type())

    def _send_heartbeat_request(self):
        """Send a heartbeat request"""
        if self.coordinator_unknown():
            e = Errors.GroupCoordinatorNotAvailableError(self.coordinator_id)
            return Future().failure(e)

        elif not self._client.ready(self.coordinator_id, metadata_priority=False):
            e = Errors.NodeNotReadyError(self.coordinator_id)
            return Future().failure(e)

        request = HeartbeatRequest[0](self.group_id, self.generation, self.member_id)
        log.debug("Heartbeat: %s[%s] %s", request.group, request.generation_id, request.member_id)  # pylint: disable-msg=no-member
        future = Future()
        _f = self._client.send(self.coordinator_id, request)
        _f.add_callback(self._handle_heartbeat_response, future, time.time())
        _f.add_errback(self._failed_request, self.coordinator_id,
                       request, future)
        return future

    def _handle_heartbeat_response(self, future, send_time, response):
        self.sensors.heartbeat_latency.record((time.time() - send_time) * 1000)
        error_type = Errors.for_code(response.error_code)
        if error_type is Errors.NoError:
            log.debug("Received successful heartbeat response for group %s",
                      self.group_id)
            future.success(None)
        elif error_type in (Errors.GroupCoordinatorNotAvailableError,
                            Errors.NotCoordinatorForGroupError):
            log.warning("Heartbeat failed for group %s: coordinator (node %s)"
                        " is either not started or not valid", self.group_id,
                        self.coordinator_id)
            self.coordinator_dead(error_type())
            future.failure(error_type())
        elif error_type is Errors.RebalanceInProgressError:
            log.warning("Heartbeat failed for group %s because it is"
                        " rebalancing", self.group_id)
            self.rejoin_needed = True
            future.failure(error_type())
        elif error_type is Errors.IllegalGenerationError:
            log.warning("Heartbeat failed for group %s: generation id is not "
                        " current.", self.group_id)
            self.rejoin_needed = True
            future.failure(error_type())
        elif error_type is Errors.UnknownMemberIdError:
            log.warning("Heartbeat: local member_id was not recognized;"
                        " this consumer needs to re-join")
            self.member_id = JoinGroupRequest[0].UNKNOWN_MEMBER_ID
            self.rejoin_needed = True
            future.failure(error_type)
        elif error_type is Errors.GroupAuthorizationFailedError:
            error = error_type(self.group_id)
            log.error("Heartbeat failed: authorization error: %s", error)
            future.failure(error)
        else:
            error = error_type()
            log.error("Heartbeat failed: Unhandled error: %s", error)
            future.failure(error)


class HeartbeatTask(object):
    def __init__(self, coordinator):
        self._coordinator = coordinator
        self._heartbeat = coordinator.heartbeat
        self._client = coordinator._client
        self._request_in_flight = False

    def disable(self):
        try:
            self._client.unschedule(self)
        except KeyError:
            pass

    def reset(self):
        # start or restart the heartbeat task to be executed at the next chance
        self._heartbeat.reset_session_timeout()
        try:
            self._client.unschedule(self)
        except KeyError:
            pass
        if not self._request_in_flight:
            self._client.schedule(self, time.time())

    def __call__(self):
        if (self._coordinator.generation < 0 or
                self._coordinator.need_rejoin()):
            # no need to send the heartbeat we're not using auto-assignment
            # or if we are awaiting a rebalance
            log.info("Skipping heartbeat: no auto-assignment"
                     " or waiting on rebalance")
            return

        if self._coordinator.coordinator_unknown():
            log.warning("Coordinator unknown during heartbeat -- will retry")
            self._handle_heartbeat_failure(Errors.GroupCoordinatorNotAvailableError())
            return

        if self._heartbeat.session_expired():
            # we haven't received a successful heartbeat in one session interval
            # so mark the coordinator dead
            log.error("Heartbeat session expired - marking coordinator dead")
            self._coordinator.coordinator_dead('Heartbeat session expired')
            return

        if not self._heartbeat.should_heartbeat():
            # we don't need to heartbeat now, so reschedule for when we do
            ttl = self._heartbeat.ttl()
            log.debug("Heartbeat task unneeded now, retrying in %s", ttl)
            self._client.schedule(self, time.time() + ttl)
        else:
            self._heartbeat.sent_heartbeat()
            self._request_in_flight = True
            future = self._coordinator._send_heartbeat_request()
            future.add_callback(self._handle_heartbeat_success)
            future.add_errback(self._handle_heartbeat_failure)

    def _handle_heartbeat_success(self, v):
        log.debug("Received successful heartbeat")
        self._request_in_flight = False
        self._heartbeat.received_heartbeat()
        ttl = self._heartbeat.ttl()
        self._client.schedule(self, time.time() + ttl)

    def _handle_heartbeat_failure(self, e):
        log.warning("Heartbeat failed (%s); retrying", e)
        self._request_in_flight = False
        etd = time.time() + self._coordinator.config['retry_backoff_ms'] / 1000
        self._client.schedule(self, etd)


class GroupCoordinatorMetrics(object):
    def __init__(self, heartbeat, metrics, prefix, tags=None):
        self.heartbeat = heartbeat
        self.metrics = metrics
        self.metric_group_name = prefix + "-coordinator-metrics"

        self.heartbeat_latency = metrics.sensor('heartbeat-latency')
        self.heartbeat_latency.add(metrics.metric_name(
            'heartbeat-response-time-max', self.metric_group_name,
            'The max time taken to receive a response to a heartbeat request',
            tags), Max())
        self.heartbeat_latency.add(metrics.metric_name(
            'heartbeat-rate', self.metric_group_name,
            'The average number of heartbeats per second',
            tags), Rate(sampled_stat=Count()))

        self.join_latency = metrics.sensor('join-latency')
        self.join_latency.add(metrics.metric_name(
            'join-time-avg', self.metric_group_name,
            'The average time taken for a group rejoin',
            tags), Avg())
        self.join_latency.add(metrics.metric_name(
            'join-time-max', self.metric_group_name,
            'The max time taken for a group rejoin',
            tags), Max())
        self.join_latency.add(metrics.metric_name(
            'join-rate', self.metric_group_name,
            'The number of group joins per second',
            tags), Rate(sampled_stat=Count()))

        self.sync_latency = metrics.sensor('sync-latency')
        self.sync_latency.add(metrics.metric_name(
            'sync-time-avg', self.metric_group_name,
            'The average time taken for a group sync',
            tags), Avg())
        self.sync_latency.add(metrics.metric_name(
            'sync-time-max', self.metric_group_name,
            'The max time taken for a group sync',
            tags), Max())
        self.sync_latency.add(metrics.metric_name(
            'sync-rate', self.metric_group_name,
            'The number of group syncs per second',
            tags), Rate(sampled_stat=Count()))

        metrics.add_metric(metrics.metric_name(
            'last-heartbeat-seconds-ago', self.metric_group_name,
            'The number of seconds since the last controller heartbeat',
            tags), AnonMeasurable(
                lambda _, now: (now / 1000) - self.heartbeat.last_send))<|MERGE_RESOLUTION|>--- conflicted
+++ resolved
@@ -220,28 +220,18 @@
             self._client.poll(future=future)
 
             if future.failed():
-<<<<<<< HEAD
-                if isinstance(future.exception,
-                              Errors.GroupCoordinatorNotAvailableError):
-                    continue
                 if future.retriable():
                     if node_not_ready_retry_timeout_ms is not None and isinstance(future.exception, Errors.NodeNotReadyError):
                         self._client.poll(timeout_ms=node_not_ready_retry_timeout_ms)
                         node_not_ready_retry_timeout_ms -= (time.time() - node_not_ready_retry_start_time) * 1000
                         if node_not_ready_retry_timeout_ms <= 0:
                             raise future.exception  # pylint: disable-msg=raising-bad-type
-                    else:
-                        metadata_update = self._client.cluster.request_update()
-                        self._client.poll(future=metadata_update)
-=======
-                if future.retriable():
-                    if getattr(future.exception, 'invalid_metadata', False):
+                    elif getattr(future.exception, 'invalid_metadata', False):
                         log.debug('Requesting metadata for group coordinator request: %s', future.exception)
                         metadata_update = self._client.cluster.request_update()
                         self._client.poll(future=metadata_update)
                     else:
                         time.sleep(self.config['retry_backoff_ms'] / 1000)
->>>>>>> 37016902
                 else:
                     raise future.exception  # pylint: disable-msg=raising-bad-type
 
