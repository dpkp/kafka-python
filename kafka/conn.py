import logging
import socket
import struct


log = logging.getLogger("kafka")

<<<<<<< HEAD
class KafkaConnection(object):
=======

class KafkaConnection(local):
>>>>>>> b0cacc94
    """
    A socket connection to a single Kafka broker

    This class is _not_ thread safe. Each call to `send` must be followed
    by a call to `recv` in order to get the correct response. Eventually, 
    we can do something in here to facilitate multiplexed requests/responses
    since the Kafka API includes a correlation id.
    """
    def __init__(self, host, port, bufsize=4096):
        super(KafkaConnection, self).__init__()
        self.host = host
        self.port = port
        self.bufsize = bufsize
        self._sock = socket.socket(socket.AF_INET, socket.SOCK_STREAM)
        self._sock.connect((host, port))
        self._sock.settimeout(10)

    def __str__(self):
        return "<KafkaConnection host=%s port=%d>" % (self.host, self.port)

    ###################
    #   Private API   #
    ###################

    def _consume_response(self):
        """
        Fully consumer the response iterator
        """
        data = ""
        for chunk in self._consume_response_iter():
            data += chunk
        return data

    def _consume_response_iter(self):
        """
        This method handles the response header and error messages. It 
        then returns an iterator for the chunks of the response
        """
        log.debug("Handling response from Kafka")

        # Read the size off of the header
        resp = self._sock.recv(4)
        if resp == "":
            raise Exception("Got no response from Kafka")
        (size,) = struct.unpack('>i', resp)

        messagesize = size - 4
        log.debug("About to read %d bytes from Kafka", messagesize)

        # Read the remainder of the response 
        total = 0
        while total < messagesize:
            resp = self._sock.recv(self.bufsize)
            log.debug("Read %d bytes from Kafka", len(resp))
            if resp == "":
                raise BufferUnderflowError("Not enough data to read this response")
            total += len(resp)
            yield resp

    ##################
    #   Public API   #
    ##################

    # TODO multiplex socket communication to allow for multi-threaded clients

    def send(self, request_id, payload):
        "Send a request to Kafka"
        log.debug("About to send %d bytes to Kafka, request %d" % (len(payload), request_id))
        sent = self._sock.sendall(payload)
        if sent != None:
            raise RuntimeError("Kafka went away")

    def recv(self, request_id):
        """
        Get a response from Kafka
        """
        log.debug("Reading response %d from Kafka" % request_id)
        self.data = self._consume_response()
        return self.data

    def close(self):
        """
        Close this connection
        """
        self._sock.close()

    def reinit(self):
        """
        Re-initialize the socket connection
        """
        self._sock.close()
        self._sock = socket.socket(socket.AF_INET, socket.SOCK_STREAM)
        self._sock.connect((self.host, self.port))
        self._sock.settimeout(10)<|MERGE_RESOLUTION|>--- conflicted
+++ resolved
@@ -2,15 +2,12 @@
 import socket
 import struct
 
+from common import *
 
 log = logging.getLogger("kafka")
 
-<<<<<<< HEAD
+
 class KafkaConnection(object):
-=======
-
-class KafkaConnection(local):
->>>>>>> b0cacc94
     """
     A socket connection to a single Kafka broker
 
