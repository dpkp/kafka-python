--- conflicted
+++ resolved
@@ -15,13 +15,9 @@
     from kafka.vendor import selectors34 as selectors
 
 import socket
-<<<<<<< HEAD
-=======
 import struct
 import sys
->>>>>>> 26cfc0ad
 import time
-import traceback
 
 from kafka.vendor import six
 
@@ -29,16 +25,10 @@
 from kafka.future import Future
 from kafka.metrics.stats import Avg, Count, Max, Rate
 from kafka.protocol.admin import SaslHandShakeRequest
-<<<<<<< HEAD
-from kafka.protocol.commit import GroupCoordinatorResponse
-from kafka.protocol.metadata import MetadataRequest
-from kafka.protocol.types import Int32
-=======
 from kafka.protocol.commit import OffsetFetchRequest
 from kafka.protocol.metadata import MetadataRequest
 from kafka.protocol.parser import KafkaProtocol
 from kafka.protocol.types import Int32, Int8
->>>>>>> 26cfc0ad
 from kafka.version import __version__
 
 
@@ -50,27 +40,14 @@
 
 DEFAULT_KAFKA_PORT = 9092
 
-<<<<<<< HEAD
-=======
 SASL_QOP_AUTH = 1
 SASL_QOP_AUTH_INT = 2
 SASL_QOP_AUTH_CONF = 4
 
->>>>>>> 26cfc0ad
 try:
     import ssl
     ssl_available = True
     try:
-<<<<<<< HEAD
-        SSLWantReadError = ssl.SSLWantReadError
-        SSLWantWriteError = ssl.SSLWantWriteError
-        SSLZeroReturnError = ssl.SSLZeroReturnError
-    except:
-        # support older ssl libraries
-        log.debug('Old SSL module detected.'
-                    ' SSL error handling may not operate cleanly.'
-                    ' Consider upgrading to Python 3.3 or 2.7.9')
-=======
         SSLEOFError = ssl.SSLEOFError
         SSLWantReadError = ssl.SSLWantReadError
         SSLWantWriteError = ssl.SSLWantWriteError
@@ -81,7 +58,6 @@
                     ' SSL error handling may not operate cleanly.'
                     ' Consider upgrading to Python 3.3 or 2.7.9')
         SSLEOFError = ssl.SSLError
->>>>>>> 26cfc0ad
         SSLWantReadError = ssl.SSLError
         SSLWantWriteError = ssl.SSLError
         SSLZeroReturnError = ssl.SSLError
@@ -92,8 +68,6 @@
         pass
     class SSLWantWriteError(Exception):
         pass
-<<<<<<< HEAD
-=======
 
 # needed for SASL_GSSAPI authentication:
 try:
@@ -103,7 +77,6 @@
     #no gssapi available, will disable gssapi mechanism
     gssapi = None
     GSSError = None
->>>>>>> 26cfc0ad
 
 class ConnectionStates(object):
     DISCONNECTING = '<disconnecting>'
@@ -126,8 +99,6 @@
         reconnect_backoff_ms (int): The amount of time in milliseconds to
             wait before attempting to reconnect to a given host.
             Default: 50.
-<<<<<<< HEAD
-=======
         reconnect_backoff_max_ms (int): The maximum amount of time in
             milliseconds to wait when reconnecting to a broker that has
             repeatedly failed to connect. If provided, the backoff per host
@@ -136,7 +107,6 @@
             randomization factor of 0.2 will be applied to the backoff
             resulting in a random range between 20% below and 20% above
             the computed value. Default: 1000.
->>>>>>> 26cfc0ad
         request_timeout_ms (int): Client request timeout in milliseconds.
             Default: 40000.
         max_in_flight_requests_per_connection (int): Requests are pipelined
@@ -152,12 +122,8 @@
             to apply to broker connection sockets. Default:
             [(socket.IPPROTO_TCP, socket.TCP_NODELAY, 1)]
         security_protocol (str): Protocol used to communicate with brokers.
-<<<<<<< HEAD
-            Valid values are: PLAINTEXT, SSL. Default: PLAINTEXT.
-=======
             Valid values are: PLAINTEXT, SSL, SASL_PLAINTEXT, SASL_SSL.
             Default: PLAINTEXT.
->>>>>>> 26cfc0ad
         ssl_context (ssl.SSLContext): pre-configured SSLContext for wrapping
             socket connections. If provided, all other ssl_* configurations
             will be ignored. Default: None.
@@ -185,35 +151,23 @@
         api_version_auto_timeout_ms (int): number of milliseconds to throw a
             timeout exception from the constructor when checking the broker
             api version. Only applies if api_version is None
-<<<<<<< HEAD
-=======
         selector (selectors.BaseSelector): Provide a specific selector
             implementation to use for I/O multiplexing.
             Default: selectors.DefaultSelector
->>>>>>> 26cfc0ad
         state_change_callback (callable): function to be called when the
             connection state changes from CONNECTING to CONNECTED etc.
         metrics (kafka.metrics.Metrics): Optionally provide a metrics
             instance for capturing network IO stats. Default: None.
         metric_group_prefix (str): Prefix for metric names. Default: ''
-<<<<<<< HEAD
-        sasl_mechanism (str): string picking sasl mechanism when security_protocol
-            is SASL_PLAINTEXT or SASL_SSL. Currently only PLAIN is supported.
-            Default: None
-=======
         sasl_mechanism (str): Authentication mechanism when security_protocol
             is configured for SASL_PLAINTEXT or SASL_SSL. Valid values are:
             PLAIN, GSSAPI. Default: PLAIN
->>>>>>> 26cfc0ad
         sasl_plain_username (str): username for sasl PLAIN authentication.
             Default: None
         sasl_plain_password (str): password for sasl PLAIN authentication.
             Default: None
-<<<<<<< HEAD
-=======
         sasl_kerberos_service_name (str): Service name to include in GSSAPI
             sasl mechanism handshake. Default: 'kafka'
->>>>>>> 26cfc0ad
     """
 
     DEFAULT_CONFIG = {
@@ -276,12 +230,9 @@
                  (socket.SOL_SOCKET, socket.SO_SNDBUF,
                  self.config['send_buffer_bytes']))
 
-<<<<<<< HEAD
-=======
         assert self.config['security_protocol'] in self.SECURITY_PROTOCOLS, (
             'security_protcol must be in ' + ', '.join(self.SECURITY_PROTOCOLS))
 
->>>>>>> 26cfc0ad
         if self.config['security_protocol'] in ('SSL', 'SASL_SSL'):
             assert ssl_available, "Python wasn't built with SSL support"
 
@@ -306,11 +257,6 @@
             self._ssl_context = self.config['ssl_context']
         self._sasl_auth_future = None
         self.last_attempt = 0
-<<<<<<< HEAD
-        self._processing = False
-        self._correlation_id = 0
-=======
->>>>>>> 26cfc0ad
         self._gai = None
         self._sensors = None
         if self.config['metrics']:
@@ -332,55 +278,12 @@
 
     def connect(self):
         """Attempt to connect and return ConnectionState"""
-<<<<<<< HEAD
-        if self.state is ConnectionStates.DISCONNECTED:
-            log.debug('%s: creating new socket', self)
-            # if self.afi is set to AF_UNSPEC, then we need to do a name
-            # resolution and try all available address families
-            if self.afi == socket.AF_UNSPEC:
-                if self._gai is None:
-                    # XXX: all DNS functions in Python are blocking. If we really
-                    # want to be non-blocking here, we need to use a 3rd-party
-                    # library like python-adns, or move resolution onto its
-                    # own thread. This will be subject to the default libc
-                    # name resolution timeout (5s on most Linux boxes)
-                    try:
-                        self._gai = socket.getaddrinfo(self.host, self.port,
-                                                       socket.AF_UNSPEC,
-                                                       socket.SOCK_STREAM)
-                    except socket.gaierror as ex:
-                        raise socket.gaierror('getaddrinfo failed for {0}:{1}, '
-                          'exception was {2}. Is your advertised.host.name correct'
-                          ' and resolvable?'.format(
-                             self.host, self.port, ex
-                          ))
-                    self._gai_index = 0
-                else:
-                    # if self._gai already exists, then we should try the next
-                    # name
-                    self._gai_index += 1
-                while True:
-                    if self._gai_index >= len(self._gai):
-                        log.error('Unable to connect to any of the names for {0}:{1}'.format(
-                            self.host, self.port
-                        ))
-                        self.close()
-                        return
-                    afi, _, __, ___, sockaddr = self._gai[self._gai_index]
-                    if afi not in (socket.AF_INET, socket.AF_INET6):
-                        self._gai_index += 1
-                        continue
-                    break
-                self.host, self.port = sockaddr[:2]
-                self._sock = socket.socket(afi, socket.SOCK_STREAM)
-=======
         if self.state is ConnectionStates.DISCONNECTED and not self.blacked_out():
             self.last_attempt = time.time()
             next_lookup = self._next_afi_host_port()
             if not next_lookup:
                 self.close(Errors.ConnectionError('DNS failure'))
                 return
->>>>>>> 26cfc0ad
             else:
                 log.debug('%s: creating new socket', self)
                 self.afi, self.host, self.port = next_lookup
@@ -394,18 +297,11 @@
             self.state = ConnectionStates.CONNECTING
             if self.config['security_protocol'] in ('SSL', 'SASL_SSL'):
                 self._wrap_ssl()
-<<<<<<< HEAD
-            log.info('%s: connecting to %s:%d', self, self.host, self.port)
-            self.state = ConnectionStates.CONNECTING
-            self.last_attempt = time.time()
-            self.config['state_change_callback'](self)
-=======
             # _wrap_ssl can alter the connection state -- disconnects on failure
             # so we need to double check that we are still connecting before
             if self.connecting():
                 self.config['state_change_callback'](self)
                 log.info('%s: connecting to %s:%d', self, self.host, self.port)
->>>>>>> 26cfc0ad
 
         if self.state is ConnectionStates.CONNECTING:
             # in non-blocking mode, use repeated calls to socket.connect_ex
@@ -427,10 +323,7 @@
                     log.debug('%s: initiating SASL authentication', self)
                     self.state = ConnectionStates.AUTHENTICATING
                 else:
-<<<<<<< HEAD
-=======
                     # security_protocol PLAINTEXT
->>>>>>> 26cfc0ad
                     log.debug('%s: Connection complete.', self)
                     self.state = ConnectionStates.CONNECTED
                     self._reset_reconnect_backoff()
@@ -466,19 +359,12 @@
         if self.state is ConnectionStates.AUTHENTICATING:
             assert self.config['security_protocol'] in ('SASL_PLAINTEXT', 'SASL_SSL')
             if self._try_authenticate():
-<<<<<<< HEAD
-                log.info('%s: Authenticated as %s', self, self.config['sasl_plain_username'])
-                log.debug('%s: Connection complete.', self)
-                self.state = ConnectionStates.CONNECTED
-                self.config['state_change_callback'](self)
-=======
                 # _try_authenticate has side-effects: possibly disconnected on socket errors
                 if self.state is ConnectionStates.AUTHENTICATING:
                     log.debug('%s: Connection complete.', self)
                     self.state = ConnectionStates.CONNECTED
                     self._reset_reconnect_backoff()
                     self.config['state_change_callback'](self)
->>>>>>> 26cfc0ad
 
         return self.state
 
@@ -505,14 +391,7 @@
                     password=self.config['ssl_password'])
             if self.config['ssl_crlfile']:
                 if not hasattr(ssl, 'VERIFY_CRL_CHECK_LEAF'):
-<<<<<<< HEAD
-                    error = 'No CRL support with this version of Python.'
-                    log.error('%s: %s Disconnecting.', self, error)
-                    self.close(Errors.ConnectionError(error))
-                    return
-=======
                     raise RuntimeError('This version of Python does not support ssl_crlfile!')
->>>>>>> 26cfc0ad
                 log.info('%s: Loading SSL CRL from %s', self, self.config['ssl_crlfile'])
                 self._ssl_context.load_verify_locations(self.config['ssl_crlfile'])
                 # pylint: disable=no-member
@@ -535,11 +414,7 @@
         # old ssl in python2.6 will swallow all SSLErrors here...
         except (SSLWantReadError, SSLWantWriteError):
             pass
-<<<<<<< HEAD
-        except (SSLZeroReturnError, ConnectionError):
-=======
         except (SSLZeroReturnError, ConnectionError, SSLEOFError):
->>>>>>> 26cfc0ad
             log.warning('SSL connection closed by server during handshake.')
             self.close(Errors.ConnectionError('SSL connection closed by server during handshake'))
         # Other SSLErrors will be raised to user
@@ -638,10 +513,6 @@
         except ConnectionError as e:
             log.exception("%s: Error receiving reply from server",  self)
             error = Errors.ConnectionError("%s: %s" % (self, e))
-<<<<<<< HEAD
-            future.failure(error)
-=======
->>>>>>> 26cfc0ad
             self.close(error=error)
             return future.failure(error)
 
@@ -775,27 +646,6 @@
                 will be failed with this exception.
                 Default: kafka.errors.ConnectionError.
         """
-<<<<<<< HEAD
-        if self.state is ConnectionStates.DISCONNECTED:
-            if error is not None:
-                log.warning('%s: close() called on disconnected connection with error: %s', self, error)
-                traceback.print_stack()
-            return
-
-        log.info('%s: Closing connection. %s', self, error or '')
-        self.state = ConnectionStates.DISCONNECTING
-        self.config['state_change_callback'](self)
-        if self._sock:
-            self._sock.close()
-            self._sock = None
-        self.state = ConnectionStates.DISCONNECTED
-        self.last_attempt = time.time()
-        self._sasl_auth_future = None
-        self._receiving = False
-        self._next_payload_bytes = 0
-        self._rbuffer.seek(0)
-        self._rbuffer.truncate()
-=======
         log.info('%s: Closing connection. %s', self, error or '')
         if self.state is not ConnectionStates.DISCONNECTED:
             self.state = ConnectionStates.DISCONNECTING
@@ -807,7 +657,6 @@
         self._protocol = KafkaProtocol(
             client_id=self.config['client_id'],
             api_version=self.config['api_version'])
->>>>>>> 26cfc0ad
         if error is None:
             error = Errors.Cancelled(str(self))
         while self.in_flight_requests:
@@ -850,15 +699,7 @@
         log.debug('%s Request %d: %s', self, correlation_id, request)
 
         if request.expect_response():
-<<<<<<< HEAD
-            ifr = InFlightRequest(request=request,
-                                  correlation_id=correlation_id,
-                                  response_type=request.RESPONSE_TYPE,
-                                  future=future,
-                                  timestamp=time.time())
-=======
             ifr = (correlation_id, future, sent_time)
->>>>>>> 26cfc0ad
             self.in_flight_requests.append(ifr)
         else:
             future.success(None)
@@ -881,11 +722,7 @@
             # fail all the pending request futures
             if self.in_flight_requests:
                 self.close(Errors.ConnectionError('Socket not connected during recv with in-flight-requests'))
-<<<<<<< HEAD
-            return None
-=======
             return ()
->>>>>>> 26cfc0ad
 
         elif not self.in_flight_requests:
             log.warning('%s: No in-flight-requests to recv', self)
@@ -925,57 +762,12 @@
                 if not data:
                     log.error('%s: socket disconnected', self)
                     self.close(error=Errors.ConnectionError('socket disconnected'))
-<<<<<<< HEAD
-                    return None
-                self._rbuffer.write(data)
-            except SSLWantReadError:
-                return None
-            except ConnectionError as e:
-                if six.PY2 and e.errno == errno.EWOULDBLOCK:
-                    return None
-                log.exception('%s: Error receiving 4-byte payload header -'
-                              ' closing socket', self)
-                self.close(error=Errors.ConnectionError(e))
-                return None
-            except BlockingIOError:
-                if six.PY3:
-                    return None
-                raise
-
-            if self._rbuffer.tell() == 4:
-                self._rbuffer.seek(0)
-                self._next_payload_bytes = Int32.decode(self._rbuffer)
-                # reset buffer and switch state to receiving payload bytes
-                self._rbuffer.seek(0)
-                self._rbuffer.truncate()
-                self._receiving = True
-            elif self._rbuffer.tell() > 4:
-                raise Errors.KafkaError('this should not happen - are you threading?')
-
-        if self._receiving:
-            staged_bytes = self._rbuffer.tell()
-            try:
-                bytes_to_read = self._next_payload_bytes - staged_bytes
-                data = self._sock.recv(bytes_to_read)
-                # We expect socket.recv to raise an exception if there is not
-                # enough data to read the full bytes_to_read
-                # but if the socket is disconnected, we will get empty data
-                # without an exception raised
-                if bytes_to_read and not data:
-                    log.error('%s: socket disconnected', self)
-                    self.close(error=Errors.ConnectionError('socket disconnected'))
-                    return None
-                self._rbuffer.write(data)
-            except SSLWantReadError:
-                return None
-=======
                     return []
                 else:
                     recvd.append(data)
 
             except SSLWantReadError:
                 break
->>>>>>> 26cfc0ad
             except ConnectionError as e:
                 if six.PY2 and e.errno == errno.EWOULDBLOCK:
                     break
@@ -990,54 +782,6 @@
 
         recvd_data = b''.join(recvd)
         if self._sensors:
-<<<<<<< HEAD
-            self._sensors.request_time.record((time.time() - ifr.timestamp) * 1000)
-
-        # verify send/recv correlation ids match
-        recv_correlation_id = Int32.decode(read_buffer)
-
-        # 0.8.2 quirk
-        if (self.config['api_version'] == (0, 8, 2) and
-            ifr.response_type is GroupCoordinatorResponse[0] and
-            ifr.correlation_id != 0 and
-            recv_correlation_id == 0):
-            log.warning('Kafka 0.8.2 quirk -- GroupCoordinatorResponse'
-                        ' Correlation ID does not match request. This'
-                        ' should go away once at least one topic has been'
-                        ' initialized on the broker.')
-
-        elif ifr.correlation_id != recv_correlation_id:
-            error = Errors.CorrelationIdError(
-                '%s: Correlation IDs do not match: sent %d, recv %d'
-                % (self, ifr.correlation_id, recv_correlation_id))
-            ifr.future.failure(error)
-            self.close(error)
-            self._processing = False
-            return None
-
-        # decode response
-        try:
-            response = ifr.response_type.decode(read_buffer)
-        except ValueError:
-            read_buffer.seek(0)
-            buf = read_buffer.read()
-            log.error('%s Response %d [ResponseType: %s Request: %s]:'
-                      ' Unable to decode %d-byte buffer: %r', self,
-                      ifr.correlation_id, ifr.response_type,
-                      ifr.request, len(buf), buf)
-            error = Errors.UnknownError('Unable to decode response')
-            ifr.future.failure(error)
-            self.close(error)
-            self._processing = False
-            return None
-
-        log.debug('%s Response %d: %s', self, ifr.correlation_id, response)
-        ifr.future.success(response)
-        self._processing = False
-        return response
-
-    def _requests_timed_out(self):
-=======
             self._sensors.bytes_received.record(len(recvd_data))
 
         try:
@@ -1049,7 +793,6 @@
             return [resp for (_, resp) in responses]  # drop correlation id
 
     def requests_timed_out(self):
->>>>>>> 26cfc0ad
         if self.in_flight_requests:
             (_, _, oldest_at) = self.in_flight_requests[0]
             timeout = self.config['request_timeout_ms'] / 1000.0
@@ -1061,25 +804,6 @@
         self._correlation_id = (self._correlation_id + 1) % 2**31
         return self._correlation_id
 
-<<<<<<< HEAD
-    def _check_api_version_response(self, response):
-        # The logic here is to check the list of supported request versions
-        # in descending order. As soon as we find one that works, return it
-        test_cases = [
-            # format (<broker verion>, <needed struct>)
-            ((0, 10, 1), MetadataRequest[2])
-        ]
-
-        error_type = Errors.for_code(response.error_code)
-        assert error_type is Errors.NoError, "API version check failed"
-        max_versions = dict([
-            (api_key, max_version)
-            for api_key, _, max_version in response.api_versions
-        ])
-        # Get the best match of test cases
-        for broker_version, struct in sorted(test_cases, reverse=True):
-            if max_versions.get(struct.API_KEY, -1) >= struct.API_VERSION:
-=======
     def _handle_api_version_response(self, response):
         error_type = Errors.for_code(response.error_code)
         assert error_type is Errors.NoError, "API version check failed"
@@ -1106,7 +830,6 @@
                 continue
             min_version, max_version = api_versions[struct.API_KEY]
             if min_version <= struct.API_VERSION <= max_version:
->>>>>>> 26cfc0ad
                 return broker_version
 
         # We know that ApiVersionResponse is only supported in 0.10+
@@ -1135,13 +858,8 @@
         # vanilla MetadataRequest. If the server did not recognize the first
         # request, both will be failed with a ConnectionError that wraps
         # socket.error (32, 54, or 104)
-<<<<<<< HEAD
-        from .protocol.admin import ApiVersionRequest, ListGroupsRequest
-        from .protocol.commit import OffsetFetchRequest, GroupCoordinatorRequest
-=======
         from kafka.protocol.admin import ApiVersionRequest, ListGroupsRequest
         from kafka.protocol.commit import OffsetFetchRequest, GroupCoordinatorRequest
->>>>>>> 26cfc0ad
 
         # Socket errors are logged as exceptions and can alarm users. Mute them
         from logging import Filter
@@ -1199,12 +917,8 @@
                 if isinstance(request, ApiVersionRequest[0]):
                     # Starting from 0.10 kafka broker we determine version
                     # by looking at ApiVersionResponse
-<<<<<<< HEAD
-                    version = self._check_api_version_response(f.value)
-=======
                     api_versions = self._handle_api_version_response(f.value)
                     version = self._infer_broker_version_from_api_versions(api_versions)
->>>>>>> 26cfc0ad
                 log.info('Broker version identifed as %s', '.'.join(map(str, version)))
                 log.info('Set configuration api_version=%s to skip auto'
                          ' check_version requests on startup', version)
@@ -1243,11 +957,7 @@
 
     def __repr__(self):
         return "<BrokerConnection node_id=%s host=%s/%s port=%d>" % (
-<<<<<<< HEAD
-            self.config['node_id'], self.hostname, self.host, self.port)
-=======
             self.node_id, self.hostname, self.host, self.port)
->>>>>>> 26cfc0ad
 
 
 class BrokerConnectionMetrics(object):
