--- conflicted
+++ resolved
@@ -5,18 +5,12 @@
 from functools import partial
 from itertools import count
 
-<<<<<<< HEAD
-from kafka.common import ErrorMapping, TopicAndPartition
-from kafka.common import ConnectionError, FailedPayloadsException
-from kafka.conn import collect_hosts, KafkaConnection
-=======
 from kafka.common import (ErrorMapping, TopicAndPartition,
                           ConnectionError, FailedPayloadsError,
                           BrokerResponseError, PartitionUnavailableError,
                           KafkaUnavailableError, KafkaRequestError)
 
 from kafka.conn import KafkaConnection, DEFAULT_SOCKET_TIMEOUT_SECONDS
->>>>>>> 4abf7ee1
 from kafka.protocol import KafkaProtocol
 
 log = logging.getLogger("kafka")
@@ -27,29 +21,17 @@
     CLIENT_ID = "kafka-python"
     ID_GEN = count()
 
-<<<<<<< HEAD
-    def __init__(self, hosts, bufsize=4096, client_id=CLIENT_ID):
-=======
     # NOTE: The timeout given to the client should always be greater than the
     # one passed to SimpleConsumer.get_message(), otherwise you can get a
     # socket timeout.
     def __init__(self, host, port, client_id=CLIENT_ID,
                  timeout=DEFAULT_SOCKET_TIMEOUT_SECONDS):
->>>>>>> 4abf7ee1
         # We need one connection to bootstrap
         self.client_id = client_id
-<<<<<<< HEAD
-
-        self.hosts = collect_hosts(hosts)
-
-        # create connections only when we need them
-        self.conns = {}
-=======
         self.timeout = timeout
         self.conns = {               # (host, port) -> KafkaConnection
             (host, port): KafkaConnection(host, port, timeout=timeout)
         }
->>>>>>> 4abf7ee1
         self.brokers = {}            # broker_id -> BrokerMetadata
         self.topics_to_brokers = {}  # topic_id -> broker_id
         self.topic_partitions = {}   # topic_id -> [0, 1, 2, ...]
@@ -69,16 +51,12 @@
         return self.conns[host_key]
 
     def _get_conn_for_broker(self, broker):
-<<<<<<< HEAD
-        "Get or create a connection to a broker"
-=======
         """
         Get or create a connection to a broker
         """
         if (broker.host, broker.port) not in self.conns:
             self.conns[(broker.host, broker.port)] = \
                 KafkaConnection(broker.host, broker.port, timeout=self.timeout)
->>>>>>> 4abf7ee1
 
         return self._get_conn(broker.host, broker.port)
 
@@ -182,11 +160,7 @@
 
             if failed:
                 failed_payloads += payloads
-<<<<<<< HEAD
-                self.topics_to_brokers = {}  # reset metadata
-=======
                 self.reset_all_metadata()
->>>>>>> 4abf7ee1
                 continue
 
             for response in decoder_fn(response):
