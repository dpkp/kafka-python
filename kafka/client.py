--- conflicted
+++ resolved
@@ -195,11 +195,7 @@
 
         for (host, port, afi, node_id) in hosts:
             try:
-<<<<<<< HEAD
                 conn = self._get_conn(host, port, afi, node_id)
-=======
-                conn = self._get_conn(host, port, afi)
->>>>>>> a3c5559b
             except KafkaConnectionError:
                 log.warning("Skipping unconnected connection: %s:%s (AFI %s)",
                             host, port, afi)
@@ -286,11 +282,7 @@
 
             host, port, afi = get_ip_port_afi(broker.host)
             try:
-<<<<<<< HEAD
                 conn = self._get_conn(host, broker.port, afi, broker.nodeId)
-=======
-                conn = self._get_conn(host, broker.port, afi)
->>>>>>> a3c5559b
             except KafkaConnectionError:
                 refresh_metadata = True
                 failed_payloads(broker_payloads)
@@ -405,21 +397,6 @@
         # Send the list of request payloads and collect the responses and
         # errors
         responses = {}
-<<<<<<< HEAD
-=======
-        request_id = self._next_id()
-        log.debug('Request %s to %s: %s', request_id, broker, payloads)
-        request = encoder_fn(client_id=self.client_id,
-                             correlation_id=request_id, payloads=payloads)
-
-        # Send the request, recv the response
-        try:
-            host, port, afi = get_ip_port_afi(broker.host)
-            conn = self._get_conn(host, broker.port, afi)
-        except KafkaConnectionError as e:
-            log.warning('KafkaConnectionError attempting to send request %s '
-                        'to server %s: %s', request_id, broker, e)
->>>>>>> a3c5559b
 
         def failed_payloads(payloads):
             for payload in payloads:
