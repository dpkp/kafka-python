--- conflicted
+++ resolved
@@ -283,21 +283,14 @@
                 out.append(resp)
         return out
 
-<<<<<<< HEAD
-    def send_offset_commit_request(self, group, payloads=[], fail_on_error=True, callback=None):
-        raise NotImplementedError("Broker-managed offsets not supported in 0.8")
-        resps = self._send_broker_aware_request(payloads,
-                                   partial(KafkaProtocol.encode_offset_commit_request, group=group),
-                                   KafkaProtocol.decode_offset_commit_response)
-=======
     def send_offset_commit_request(self, group, payloads=[],
                                    fail_on_error=True, callback=None):
+        raise NotImplementedError("Broker-managed offsets not supported in 0.8")
         encoder = partial(KafkaProtocol.encode_offset_commit_request,
                           group=group)
         decoder = KafkaProtocol.decode_offset_commit_response
         resps = self._send_broker_aware_request(payloads, encoder, decoder)
 
->>>>>>> c1a6b8eb
         out = []
         for resp in resps:
             if fail_on_error is True and resp.error != ErrorMapping.NO_ERROR:
@@ -310,13 +303,6 @@
                 out.append(resp)
         return out
 
-<<<<<<< HEAD
-    def send_offset_fetch_request(self, group, payloads=[], fail_on_error=True, callback=None):
-        raise NotImplementedError("Broker-managed offsets not supported in 0.8")
-        resps = self._send_broker_aware_request(payloads,
-                                   partial(KafkaProtocol.encode_offset_fetch_request, group=group),
-                                   KafkaProtocol.decode_offset_fetch_response)
-=======
     def send_offset_fetch_request(self, group, payloads=[],
                                   fail_on_error=True, callback=None):
 
@@ -325,7 +311,6 @@
         decoder = KafkaProtocol.decode_offset_fetch_response
         resps = self._send_broker_aware_request(payloads, encoder, decoder)
 
->>>>>>> c1a6b8eb
         out = []
         for resp in resps:
             if fail_on_error is True and resp.error != ErrorMapping.NO_ERROR:
