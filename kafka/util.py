--- conflicted
+++ resolved
@@ -65,19 +65,4 @@
     out = defaultdict(dict)
     for t in tuples:
         out[t.topic][t.partition] = t
-    return out
-
-
-<<<<<<< HEAD
-class BufferUnderflowError(Exception):
-    pass
-
-=======
-class ReentrantTimer(object):
-    """
-    A timer that can be restarted, unlike threading.Timer
-    (although this uses threading.Timer)
->>>>>>> b0cacc94
-
-class ChecksumError(Exception):
-    pass+    return out