from itertools import izip_longest, repeat
import logging
from threading import Lock

from kafka.common import (
    ErrorMapping, FetchRequest,
    OffsetRequest, OffsetFetchRequest, OffsetCommitRequest
)

from kafka.util import (
    ReentrantTimer
)

log = logging.getLogger("kafka")

AUTO_COMMIT_MSG_COUNT = 100
AUTO_COMMIT_INTERVAL = 5000

class SimpleConsumer(object):
    """
    A simple consumer implementation that consumes all partitions for a topic

    client: a connected KafkaClient
    group: a name for this consumer, used for offset storage and must be unique
    topic: the topic to consume

    auto_commit: default True. Whether or not to auto commit the offsets
    auto_commit_every_n: default 100. How many messages to consume before a commit
    auto_commit_every_t: default 5000. How much time (in milliseconds) to wait before commit

    Auto commit details:
    If both auto_commit_every_n and auto_commit_every_t are set, they will reset one another
    when one is triggered. These triggers simply call the commit method on this class. A 
    manual call to commit will also reset these triggers

    """
    def __init__(self, client, group, topic, auto_commit=True,
                 auto_commit_every_n=AUTO_COMMIT_MSG_COUNT,
                 auto_commit_every_t=AUTO_COMMIT_INTERVAL):
        self.client = client
        self.topic = topic
        self.group = group
        self.client._load_metadata_for_topics(topic)
        self.offsets = {}

<<<<<<< HEAD
        # Set up the auto-commit timer
        if auto_commit is True:
            if auto_commit_every_t is not None:
                self.commit_timer = ReentrantTimer(auto_commit_every_t,
                                                   self.commit)
                self.commit_timer.start()

=======
        # Variables for handling offset commits
>>>>>>> 222ef829
        self.commit_lock = Lock()
        self.commit_timer = None
        self.count_since_commit = 0
        self.auto_commit = auto_commit
        self.auto_commit_every_n = auto_commit_every_n
        self.auto_commit_every_t = auto_commit_every_t

        # Set up the auto-commit timer
        if auto_commit is True and auto_commit_every_t is not None:
            self.commit_timer = ReentrantTimer(auto_commit_every_t,
                                               self._timed_commit)
            self.commit_timer.start()

        def get_or_init_offset_callback(resp):
            if resp.error == ErrorMapping.NO_ERROR:
                return resp.offset
            elif resp.error == ErrorMapping.UNKNOWN_TOPIC_OR_PARTITON:
                return 0
            else:
                raise Exception("OffsetFetchRequest for topic=%s, partition=%d failed with errorcode=%s" % (
                    resp.topic, resp.partition, resp.error))

        # Uncomment for 0.8.1
        #
        #for partition in self.client.topic_partitions[topic]:
        #    req = OffsetFetchRequest(topic, partition)
        #    (offset,) = self.client.send_offset_fetch_request(group, [req],
        #                  callback=get_or_init_offset_callback, fail_on_error=False)
        #    self.offsets[partition] = offset
        
        for partition in self.client.topic_partitions[topic]:
            self.offsets[partition] = 0

    def seek(self, offset, whence):
        """
        Alter the current offset in the consumer, similar to fseek

        offset: how much to modify the offset
        whence: where to modify it from
                0 is relative to the earliest available offset (head)
                1 is relative to the current offset
                2 is relative to the latest known offset (tail)
        """
        if whence == 1: # relative to current position
            for partition, _offset in self.offsets.items():
                self.offsets[partition] = _offset + offset
        elif whence in (0, 2): # relative to beginning or end
            # divide the request offset by number of partitions, distribute the remained evenly
            (delta, rem) = divmod(offset, len(self.offsets))
            deltas = {}
            for partition, r in izip_longest(self.offsets.keys(), repeat(1, rem), fillvalue=0):
                deltas[partition] = delta + r

            reqs = []
            for partition in self.offsets.keys():
                if whence == 0:
                    reqs.append(OffsetRequest(self.topic, partition, -2, 1))
                elif whence == 2:
                    reqs.append(OffsetRequest(self.topic, partition, -1, 1))
                else:
                    pass

            resps = self.client.send_offset_request(reqs)
            for resp in resps:
                self.offsets[resp.partition] = resp.offsets[0] + deltas[resp.partition] 
        else:
            raise ValueError("Unexpected value for `whence`, %d" % whence)

    def pending(self, partitions=[]):
        """
        Gets the pending message count

        partitions: list of partitions to check for, default is to check all
        """
        if len(partitions) == 0:
            partitions = self.offsets.keys()

        total = 0
        reqs = []

        for partition in partitions:
            reqs.append(OffsetRequest(self.topic, partition, -1, 1))

        resps = self.client.send_offset_request(reqs)
        for resp in resps:
            partition = resp.partition
            pending = resp.offsets[0]
            offset = self.offsets[partition]
            total += pending - offset - (1 if offset > 0 else 0)

        return total

    def _timed_commit(self):
        """
        Commit offsets as part of timer
        """
        self.commit()

        # Once the commit is done, start the timer again
        self.commit_timer.start()

    def commit(self, partitions=[]):
        """
        Commit offsets for this consumer

        partitions: list of partitions to commit, default is to commit all of them
        """


        # short circuit if nothing happened
        if self.count_since_commit == 0:
            return

        with self.commit_lock:
            reqs = []
            if len(partitions) == 0: # commit all partitions
                partitions = self.offsets.keys()

            for partition in partitions:
                offset = self.offsets[partition]
                log.debug("Commit offset %d in SimpleConsumer: "
                          "group=%s, topic=%s, partition=%s" %
                           (offset, self.group, self.topic, partition))

                reqs.append(OffsetCommitRequest(self.topic, partition,
                                                offset, None))

            resps = self.client.send_offset_commit_request(self.group, reqs)
            for resp in resps:
                assert resp.error == 0

            self.count_since_commit = 0

    def __iter__(self):
        """
        Create an iterate per partition. Iterate through them calling next() until they are
        all exhausted.
        """
        iters = {}
        for partition, offset in self.offsets.items():
            iters[partition] = self.__iter_partition__(partition, offset)

        if len(iters) == 0:
            return

        while True:
            if len(iters) == 0:
                break

            for partition, it in iters.items():
                try:
                    yield it.next()
                except StopIteration:
                    log.debug("Done iterating over partition %s" % partition)
                    del iters[partition]
                    continue # skip auto-commit since we didn't yield anything

                # auto commit logic
                self.count_since_commit += 1
                if self.auto_commit is True:
                    if self.auto_commit_every_n is not None and self.count_since_commit > self.auto_commit_every_n:
                        if self.commit_timer is not None:
                            self.commit_timer.stop()
                            self.commit()
                            self.commit_timer.start()
                        else:
                            self.commit()

    def __iter_partition__(self, partition, offset):
        """
        Iterate over the messages in a partition. Create a FetchRequest to get back
        a batch of messages, yield them one at a time. After a batch is exhausted,
        start a new batch unless we've reached the end of ths partition.
        """

        # Unless it is the first message in the queue, we have to fetch
        # the next one
        if offset != 0:
            offset += 1

        while True:
            req = FetchRequest(self.topic, partition, offset, 1024) # TODO configure fetch size
            (resp,) = self.client.send_fetch_request([req])
            assert resp.topic == self.topic
            assert resp.partition == partition
            next_offset = None
            for message in resp.messages:
                next_offset = message.offset
                yield message
                # update the internal state _after_ we yield the message
                self.offsets[partition] = message.offset
            if next_offset is None:
                break
            else:
                offset = next_offset + 1<|MERGE_RESOLUTION|>--- conflicted
+++ resolved
@@ -43,17 +43,7 @@
         self.client._load_metadata_for_topics(topic)
         self.offsets = {}
 
-<<<<<<< HEAD
-        # Set up the auto-commit timer
-        if auto_commit is True:
-            if auto_commit_every_t is not None:
-                self.commit_timer = ReentrantTimer(auto_commit_every_t,
-                                                   self.commit)
-                self.commit_timer.start()
-
-=======
         # Variables for handling offset commits
->>>>>>> 222ef829
         self.commit_lock = Lock()
         self.commit_timer = None
         self.count_since_commit = 0
