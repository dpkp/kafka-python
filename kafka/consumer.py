from collections import defaultdict
from itertools import izip_longest, repeat
import logging
import time
from Queue import Empty
from multiprocessing import Process, Queue, Event, Value, Array, \
                            current_process

from kafka.common import (
    ErrorMapping, FetchRequest,
    OffsetRequest, OffsetFetchRequest, OffsetCommitRequest,
    ConsumerFetchSizeTooSmall, ConsumerNoMoreData
)

<<<<<<< HEAD
=======
from kafka.util import ReentrantTimer

>>>>>>> 2f6bcc2b
log = logging.getLogger("kafka")

AUTO_COMMIT_MSG_COUNT = 100
AUTO_COMMIT_INTERVAL = 5000

FETCH_DEFAULT_BLOCK_TIMEOUT = 1
FETCH_MAX_WAIT_TIME = 100
FETCH_MIN_BYTES = 4096


class FetchContext(object):
    """
    Class for managing the state of a consumer during fetch
    """
    def __init__(self, consumer, block, timeout):
        self.consumer = consumer
        self.block = block

        if block and not timeout:
            timeout = FETCH_DEFAULT_BLOCK_TIMEOUT

        self.timeout = timeout * 1000

    def __enter__(self):
        """Set fetch values based on blocking status"""
        if self.block:
            self.consumer.fetch_max_wait_time = self.timeout
            self.consumer.fetch_min_bytes = 1
        else:
            self.consumer.fetch_min_bytes = 0

    def __exit__(self, type, value, traceback):
        """Reset values to default"""
        self.consumer.fetch_max_wait_time = FETCH_MAX_WAIT_TIME
        self.consumer.fetch_min_bytes = FETCH_MIN_BYTES


class Offsets(dict):
    """
    A dictionary of partitions=>offsets. The dict is such that the entries
    are shared over multiprocessing
    """
    def __init__(self, *args, **kwargs):
        super(Offsets, self).__init__(*args, **kwargs)
        self.length = len(self) * 2
        self.array = Array('i', self.length)
        self.__syncup()

    def __syncup(self):
        i = 0
        for k, v in self.items():
            self.array[i] = k
            self.array[i+1] = v
            i += 2

    def __setitem__(self, key, value):
        super(Offsets, self).__setitem__(key, value)
        self.__syncup()

    def shareditems(self, keys=None):
        if keys is None:
            keys = self.keys()

        for i in range(self.length):
            if i % 2 == 0:
                k = self.array[i]
            else:
                if k in keys:
                    yield k, self.array[i]


class Consumer(object):
    """
    Base class to be used by other consumers. Not to be used directly

    This base class provides logic for
    * initialization and fetching metadata of partitions
    * Auto-commit logic
    * APIs for fetching pending message count
    """
    def __init__(self, client, group, topic, partitions=None, auto_commit=True,
                 auto_commit_every_n=AUTO_COMMIT_MSG_COUNT,
                 auto_commit_every_t=AUTO_COMMIT_INTERVAL):

        self.client = client
        self.topic = topic
        self.group = group
        self.client._load_metadata_for_topics(topic)
        offsets = {}

        if not partitions:
            partitions = self.client.topic_partitions[topic]

        # Variables for handling offset commits
        self.commit_queue = Queue()
        self.commit_event = Event()
        self.commit_timer = None
        self.count_since_commit = Value('i', 0)
        self.auto_commit = auto_commit
        self.auto_commit_every_n = auto_commit_every_n
        self.auto_commit_every_t = auto_commit_every_t

        def get_or_init_offset_callback(resp):
            if resp.error == ErrorMapping.NO_ERROR:
                return resp.offset
            elif resp.error == ErrorMapping.UNKNOWN_TOPIC_OR_PARTITON:
                return 0
            else:
                raise Exception("OffsetFetchRequest for topic=%s, "
                                "partition=%d failed with errorcode=%s" % (
                                    resp.topic, resp.partition, resp.error))

        # Uncomment for 0.8.1
        #
        #for partition in partitions:
        #    req = OffsetFetchRequest(topic, partition)
        #    (offset,) = self.client.send_offset_fetch_request(group, [req],
        #                  callback=get_or_init_offset_callback,
        #                  fail_on_error=False)
        #    offsets[partition] = offset

        for partition in partitions:
            offsets[partition] = 0

        # Set this as a shared object
        self.offsets = Offsets(offsets)

        # Start committer only in the master/controller
        if not current_process().daemon:
            self.commit_timer = Process(target=self._committer,
                                        args=(self.offsets,))
            self.commit_timer.daemon = True
            self.commit_timer.start()

    def _committer(self, offsets):
        """
        The process thread which takes care of committing
        """
        self.client.reinit()
        self.offsets = offsets
        timeout = self.auto_commit_every_t

        if timeout is not None:
            timeout /= 1000.0

        while True:
            try:
                partitions = self.commit_queue.get(timeout=timeout)
                if partitions == -1:
                    break
                notify = True
            except Empty:
                # A timeout has happened. Do a commit
                partitions = None
                notify = False

            self._commit(partitions)

            if notify:
                self.commit_event.set()

    def commit(self, partitions=None, block=True, timeout=None):
        """
        Commit offsets for this consumer

        partitions: list of partitions to commit, default is to commit
                    all of them
        block: If set, the API will block for commit to happen
        timeout: The time in seconds for the API to block
        """
        self.commit_event.clear()
        self.commit_queue.put(partitions)

        if block:
            self.commit_event.wait(timeout)

    def _commit(self, partitions=None):
        """
        Commit offsets for this consumer

        partitions: list of partitions to commit, default is to commit
                    all of them
        """

        # short circuit if nothing happened.
        if self.count_since_commit.value == 0:
            return

        reqs = []
        for partition, offset in self.offsets.shareditems(keys=partitions):
            log.debug("Commit offset %d in SimpleConsumer: "
                      "group=%s, topic=%s, partition=%s" %
                      (offset, self.group, self.topic, partition))

            reqs.append(OffsetCommitRequest(self.topic, partition,
                                            offset, None))

        resps = self.client.send_offset_commit_request(self.group, reqs)
        for resp in resps:
            assert resp.error == 0

        self.count_since_commit.value = 0

    def _auto_commit(self):
        """
        Check if we have to commit based on number of messages and commit
        """

        # Check if we are supposed to do an auto-commit
        if not self.auto_commit or self.auto_commit_every_n is None:
            return

        if self.count_since_commit.value >= self.auto_commit_every_n:
            self.commit()

    def stop(self):
        if self.commit_timer is not None:
            self.commit()
            self.commit_queue.put(-1)
            self.commit_timer.join()

    def pending(self, partitions=None):
        """
        Gets the pending message count

        partitions: list of partitions to check for, default is to check all
        """
        if not partitions:
            partitions = self.offsets.keys()

        total = 0
        reqs = []

        for partition in partitions:
            reqs.append(OffsetRequest(self.topic, partition, -1, 1))

        resps = self.client.send_offset_request(reqs)
        for resp in resps:
            partition = resp.partition
            pending = resp.offsets[0]
            offset = self.offsets[partition]
            total += pending - offset - (1 if offset > 0 else 0)

        return total


class SimpleConsumer(Consumer):
    """
    A simple consumer implementation that consumes all/specified partitions
    for a topic

    client: a connected KafkaClient
    group: a name for this consumer, used for offset storage and must be unique
    topic: the topic to consume
    partitions: An optional list of partitions to consume the data from

    auto_commit: default True. Whether or not to auto commit the offsets
    auto_commit_every_n: default 100. How many messages to consume
                         before a commit
    auto_commit_every_t: default 5000. How much time (in milliseconds) to
                         wait before commit

    fetch_size_bytes:    number of bytes to request in a FetchRequest

    Auto commit details:
    If both auto_commit_every_n and auto_commit_every_t are set, they will
    reset one another when one is triggered. These triggers simply call the
    commit method on this class. A manual call to commit will also reset
    these triggers
    """
    def __init__(self, client, group, topic, auto_commit=True, partitions=None,
                 auto_commit_every_n=AUTO_COMMIT_MSG_COUNT,
                 auto_commit_every_t=AUTO_COMMIT_INTERVAL,
                 fetch_size_bytes=FETCH_MIN_BYTES):

        self.partition_info = False     # Do not return partition info in msgs
        self.fetch_max_wait_time = FETCH_MAX_WAIT_TIME
        self.fetch_min_bytes = fetch_size_bytes
        self.fetch_started = defaultdict(bool)  # defaults to false

        super(SimpleConsumer, self).__init__(client, group, topic,
                                    partitions=partitions,
                                    auto_commit=auto_commit,
                                    auto_commit_every_n=auto_commit_every_n,
                                    auto_commit_every_t=auto_commit_every_t)

    def provide_partition_info(self):
        """
        Indicates that partition info must be returned by the consumer
        """
        self.partition_info = True

    def seek(self, offset, whence):
        """
        Alter the current offset in the consumer, similar to fseek

        offset: how much to modify the offset
        whence: where to modify it from
                0 is relative to the earliest available offset (head)
                1 is relative to the current offset
                2 is relative to the latest known offset (tail)
        """

        if whence == 1:  # relative to current position
            for partition, _offset in self.offsets.items():
                self.offsets[partition] = _offset + offset
        elif whence in (0, 2):  # relative to beginning or end
            # divide the request offset by number of partitions,
            # distribute the remained evenly
            (delta, rem) = divmod(offset, len(self.offsets))
            deltas = {}
            for partition, r in izip_longest(self.offsets.keys(),
                                             repeat(1, rem), fillvalue=0):
                deltas[partition] = delta + r

            reqs = []
            for partition in self.offsets.keys():
                if whence == 0:
                    reqs.append(OffsetRequest(self.topic, partition, -2, 1))
                elif whence == 2:
                    reqs.append(OffsetRequest(self.topic, partition, -1, 1))

                    # The API returns back the next available offset
                    # For eg: if the current offset is 18, the API will return
                    # back 19. So, if we have to seek 5 points before, we will
                    # end up going back to 14, instead of 13. Adjust this
                    deltas[partition] -= 1
                else:
                    pass

            resps = self.client.send_offset_request(reqs)
            for resp in resps:
                self.offsets[resp.partition] = resp.offsets[0] + \
                                                deltas[resp.partition]
        else:
            raise ValueError("Unexpected value for `whence`, %d" % whence)

    def get_messages(self, count=1, block=True, timeout=0.1):
        """
        Fetch the specified number of messages

        count: Indicates the maximum number of messages to be fetched
        block: If True, the API will block till some messages are fetched.
        timeout: If None, and block=True, the API will block infinitely.
                 If >0, API will block for specified time (in seconds)
        """
        messages = []
        iterator = self.__iter__()

        # HACK: This splits the timeout between available partitions
        timeout = timeout * 1.0 / len(self.offsets)

        with FetchContext(self, block, timeout):
            while count > 0:
                try:
                    messages.append(next(iterator))
                except StopIteration as exp:
                    break
                count -= 1

        return messages

    def __iter__(self):
        """
        Create an iterate per partition. Iterate through them calling next()
        until they are all exhausted.
        """
        iters = {}
        for partition, offset in self.offsets.items():
            iters[partition] = self.__iter_partition__(partition, offset)

        if len(iters) == 0:
            return

        while True:
            if len(iters) == 0:
                break

            for partition, it in iters.items():
                try:
                    if self.partition_info:
                        yield (partition, it.next())
                    else:
                        yield it.next()
                except StopIteration:
                    log.debug("Done iterating over partition %s" % partition)
                    del iters[partition]

                    # skip auto-commit since we didn't yield anything
                    continue

                # Count, check and commit messages if necessary
                self.count_since_commit.value += 1
                self._auto_commit()

    def __iter_partition__(self, partition, offset):
        """
        Iterate over the messages in a partition. Create a FetchRequest
        to get back a batch of messages, yield them one at a time.
        After a batch is exhausted, start a new batch unless we've reached
        the end of this partition.
        """

        # The offset that is stored in the consumer is the offset that
        # we have consumed. In subsequent iterations, we are supposed to
        # fetch the next message (that is from the next offset)
        # However, for the 0th message, the offset should be as-is.
        # An OffsetFetchRequest to Kafka gives 0 for a new queue. This is
        # problematic, since 0 is offset of a message which we have not yet
        # consumed.
        if self.fetch_started[partition]:
            offset += 1

        fetch_size = self.fetch_min_bytes

        while True:
            req = FetchRequest(self.topic, partition, offset, fetch_size)

            (resp,) = self.client.send_fetch_request([req],
                                    max_wait_time=self.fetch_max_wait_time,
                                    min_bytes=fetch_size)

            assert resp.topic == self.topic
            assert resp.partition == partition

            next_offset = None
            try:
                for message in resp.messages:
                    next_offset = message.offset

                    # update the offset before the message is yielded. This is
                    # so that the consumer state is not lost in certain cases.
                    # For eg: the message is yielded and consumed by the caller,
                    # but the caller does not come back into the generator again.
                    # The message will be consumed but the status will not be
                    # updated in the consumer
                    self.fetch_started[partition] = True
                    self.offsets[partition] = message.offset
                    yield message
            except ConsumerFetchSizeTooSmall, e:
                log.warn("Fetch size is too small, increasing by 1.5x and retrying")
                fetch_size *= 1.5
                continue
            except ConsumerNoMoreData, e:
                log.debug("Iteration was ended by %r", e)

            if next_offset is None:
                break
            else:
                offset = next_offset + 1


class MultiProcessConsumer(Consumer):
    """
    A consumer implementation that consumes partitions for a topic in
    parallel using multiple processes

    client: a connected KafkaClient
    group: a name for this consumer, used for offset storage and must be unique
    topic: the topic to consume

    auto_commit: default True. Whether or not to auto commit the offsets
    auto_commit_every_n: default 100. How many messages to consume
                         before a commit
    auto_commit_every_t: default 5000. How much time (in milliseconds) to
                         wait before commit
    num_procs: Number of processes to start for consuming messages.
               The available partitions will be divided among these processes
    partitions_per_proc: Number of partitions to be allocated per process
               (overrides num_procs)

    Auto commit details:
    If both auto_commit_every_n and auto_commit_every_t are set, they will
    reset one another when one is triggered. These triggers simply call the
    commit method on this class. A manual call to commit will also reset
    these triggers
    """
    def __init__(self, client, group, topic, auto_commit=True,
                 auto_commit_every_n=AUTO_COMMIT_MSG_COUNT,
                 auto_commit_every_t=AUTO_COMMIT_INTERVAL,
                 num_procs=1, partitions_per_proc=0):

        # Initiate the base consumer class
        super(MultiProcessConsumer, self).__init__(client, group, topic,
                                    partitions=None,
                                    auto_commit=auto_commit,
                                    auto_commit_every_n=auto_commit_every_n,
                                    auto_commit_every_t=auto_commit_every_t)

        # Variables for managing and controlling the data flow from
        # consumer child process to master
        self.queue = Queue(1024)    # Child consumers dump messages into this
        self.start = Event()        # Indicates the consumers to start fetch
        self.exit = Event()         # Requests the consumers to shutdown
        self.pause = Event()        # Requests the consumers to pause fetch
        self.size = Value('i', 0)   # Indicator of number of messages to fetch

        partitions = self.offsets.keys()

        # If unspecified, start one consumer per partition
        # The logic below ensures that
        # * we do not cross the num_procs limit
        # * we have an even distribution of partitions among processes
        if not partitions_per_proc:
            partitions_per_proc = round(len(partitions) * 1.0 / num_procs)
            if partitions_per_proc < num_procs * 0.5:
                partitions_per_proc += 1

        # The final set of chunks
        chunker = lambda *x: [] + list(x)
        chunks = map(chunker, *[iter(partitions)] * int(partitions_per_proc))

        self.procs = []
        for chunk in chunks:
            chunk = filter(lambda x: x is not None, chunk)
            proc = Process(target=self._consume, args=(chunk,))
            proc.daemon = True
            proc.start()
            self.procs.append(proc)

    def _consume(self, partitions):
        """
        A child process worker which consumes messages based on the
        notifications given by the controller process
        """

        # Make the child processes open separate socket connections
        self.client.reinit()

        # We will start consumers without auto-commit. Auto-commit will be
        # done by the master controller process.
        consumer = SimpleConsumer(self.client, self.group, self.topic,
                                  partitions=partitions,
                                  auto_commit=False,
                                  auto_commit_every_n=None,
                                  auto_commit_every_t=None)

        # Ensure that the consumer provides the partition information
        consumer.provide_partition_info()

        while True:
            # Wait till the controller indicates us to start consumption
            self.start.wait()

            # If we are asked to quit, do so
            if self.exit.is_set():
                break

            # Consume messages and add them to the queue. If the controller
            # indicates a specific number of messages, follow that advice
            count = 0

            for partition, message in consumer:
                self.queue.put((partition, message))
                count += 1

                # We have reached the required size. The controller might have
                # more than what he needs. Wait for a while.
                # Without this logic, it is possible that we run into a big
                # loop consuming all available messages before the controller
                # can reset the 'start' event
                if count == self.size.value:
                    self.pause.wait()
                    break

            # In case we did not receive any message, give up the CPU for
            # a while before we try again
            if count == 0:
                time.sleep(0.1)

        consumer.stop()

    def stop(self):
        # Set exit and start off all waiting consumers
        self.exit.set()
        self.pause.set()
        self.start.set()

        for proc in self.procs:
            proc.join()
            proc.terminate()

        super(MultiProcessConsumer, self).stop()

    def __iter__(self):
        """
        Iterator to consume the messages available on this consumer
        """
        # Trigger the consumer procs to start off.
        # We will iterate till there are no more messages available
        self.size.value = 0
        self.pause.set()

        while True:
            self.start.set()
            try:
                # We will block for a small while so that the consumers get
                # a chance to run and put some messages in the queue
                # TODO: This is a hack and will make the consumer block for
                # at least one second. Need to find a better way of doing this
                partition, message = self.queue.get(block=True, timeout=1)
            except Empty:
                break

            # Count, check and commit messages if necessary
            self.offsets[partition] = message.offset
            self.start.clear()
            yield message

            self.count_since_commit.value += 1
            self._auto_commit()

        self.start.clear()

    def get_messages(self, count=1, block=True, timeout=10):
        """
        Fetch the specified number of messages

        count: Indicates the maximum number of messages to be fetched
        block: If True, the API will block till some messages are fetched.
        timeout: If None, and block=True, the API will block infinitely.
                 If >0, API will block for specified time (in seconds)
        """
        messages = []

        # Give a size hint to the consumers. Each consumer process will fetch
        # a maximum of "count" messages. This will fetch more messages than
        # necessary, but these will not be committed to kafka. Also, the extra
        # messages can be provided in subsequent runs
        self.size.value = count
        self.pause.clear()

        while count > 0:
            # Trigger consumption only if the queue is empty
            # By doing this, we will ensure that consumers do not
            # go into overdrive and keep consuming thousands of
            # messages when the user might need only a few
            if self.queue.empty():
                self.start.set()

            try:
                partition, message = self.queue.get(block, timeout)
            except Empty:
                break

            messages.append(message)

            # Count, check and commit messages if necessary
            self.offsets[partition] = message.offset
            self.count_since_commit.value += 1
            self._auto_commit()
            count -= 1

        self.size.value = 0
        self.start.clear()
        self.pause.set()

        return messages<|MERGE_RESOLUTION|>--- conflicted
+++ resolved
@@ -12,11 +12,6 @@
     ConsumerFetchSizeTooSmall, ConsumerNoMoreData
 )
 
-<<<<<<< HEAD
-=======
-from kafka.util import ReentrantTimer
-
->>>>>>> 2f6bcc2b
 log = logging.getLogger("kafka")
 
 AUTO_COMMIT_MSG_COUNT = 100
