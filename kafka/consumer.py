from itertools import izip_longest, repeat
import logging
from threading import Lock

from kafka.common import (
    ErrorMapping, FetchRequest,
    OffsetRequest, OffsetFetchRequest, OffsetCommitRequest
)

log = logging.getLogger("kafka")

class SimpleConsumer(object):
    """
    A simple consumer implementation that consumes all partitions for a topic

    client: a connected KafkaClient
    group: a name for this consumer, used for offset storage and must be unique
    topic: the topic to consume

    auto_commit: default True. Whether or not to auto commit the offsets
    auto_commit_every_n: default 100. How many messages to consume before a commit
    auto_commit_every_t: default 5000. How much time (in milliseconds) to wait before commit

    Auto commit details:
    If both auto_commit_every_n and auto_commit_every_t are set, they will reset one another
    when one is triggered. These triggers simply call the commit method on this class. A 
    manual call to commit will also reset these triggers

    """
    def __init__(self, client, group, topic, auto_commit=False, auto_commit_every_n=None, auto_commit_every_t=None):
        self.client = client
        self.topic = topic
        self.group = group
        self.client._load_metadata_for_topics(topic)
        self.offsets = {}

        # Variables for handling offset commits
        self.commit_lock = Lock()
        self.commit_timer = None
        self.count_since_commit = 0
        self.auto_commit = auto_commit
        self.auto_commit_every_n = auto_commit_every_n
        self.auto_commit_every_t = auto_commit_every_t

        # Set up the auto-commit timer
        if auto_commit is True and auto_commit_every_t is not None:
            self.commit_timer = ReentrantTimer(auto_commit_every_t,
                                               self._timed_commit)
            self.commit_timer.start()

        def get_or_init_offset_callback(resp):
            if resp.error == ErrorMapping.NO_ERROR:
                return resp.offset
            elif resp.error == ErrorMapping.UNKNOWN_TOPIC_OR_PARTITON:
                return 0
            else:
                raise Exception("OffsetFetchRequest for topic=%s, partition=%d failed with errorcode=%s" % (
                    resp.topic, resp.partition, resp.error))

        # Uncomment for 0.8.1
        #
        #for partition in self.client.topic_partitions[topic]:
        #    req = OffsetFetchRequest(topic, partition)
        #    (offset,) = self.client.send_offset_fetch_request(group, [req],
        #                  callback=get_or_init_offset_callback, fail_on_error=False)
        #    self.offsets[partition] = offset
        
        for partition in self.client.topic_partitions[topic]:
            self.offsets[partition] = 0

    def seek(self, offset, whence):
        """
        Alter the current offset in the consumer, similar to fseek

        offset: how much to modify the offset
        whence: where to modify it from
                0 is relative to the earliest available offset (head)
                1 is relative to the current offset
                2 is relative to the latest known offset (tail)
        """
        if whence == 1: # relative to current position
            for partition, _offset in self.offsets.items():
                self.offsets[partition] = _offset + offset
        elif whence in (0, 2): # relative to beginning or end
            # divide the request offset by number of partitions, distribute the remained evenly
            (delta, rem) = divmod(offset, len(self.offsets))
            deltas = {}
            for partition, r in izip_longest(self.offsets.keys(), repeat(1, rem), fillvalue=0):
                deltas[partition] = delta + r

            reqs = []
            for partition in self.offsets.keys():
                if whence == 0:
                    reqs.append(OffsetRequest(self.topic, partition, -2, 1))
                elif whence == 2:
                    reqs.append(OffsetRequest(self.topic, partition, -1, 1))
                else:
                    pass

            resps = self.client.send_offset_request(reqs)
            for resp in resps:
                self.offsets[resp.partition] = resp.offsets[0] + deltas[resp.partition] 
        else:
            raise ValueError("Unexpected value for `whence`, %d" % whence)

<<<<<<< HEAD
    def _timed_commit(self):
        """
        Commit offsets as part of timer
        """
        self.commit()

        # Once the commit is done, start the timer again
        self.commit_timer.start()
=======
    def pending(self, partitions=[]):
        """
        Gets the pending message count

        partitions: list of partitions to check for, default is to check all
        """
        if len(partitions) == 0:
            partitions = self.offsets.keys()

        total = 0
        reqs = []

        for partition in partitions:
            reqs.append(OffsetRequest(self.topic, partition, -1, 1))

        resps = self.client.send_offset_request(reqs)
        for resp in resps:
            partition = resp.partition
            pending = resp.offsets[0]
            offset = self.offsets[partition]
            total += pending - offset - (1 if offset > 0 else 0)

        return total
>>>>>>> f4a326f4

    def commit(self, partitions=[]):
        """
        Commit offsets for this consumer

        partitions: list of partitions to commit, default is to commit all of them
        """


        # short circuit if nothing happened
        if self.count_since_commit == 0:
            return

        with self.commit_lock:
            reqs = []
            if len(partitions) == 0: # commit all partitions
                for partition, offset in self.offsets.items():
                    log.debug("Commit offset %d in SimpleConsumer: group=%s, topic=%s, partition=%s" % (
                        offset, self.group, self.topic, partition))
                    reqs.append(OffsetCommitRequest(self.topic, partition, offset, None))
            else:
                for partition in partitions:
                    offset = self.offsets[partition]
                    log.debug("Commit offset %d in SimpleConsumer: group=%s, topic=%s, partition=%s" % (
                        offset, self.group, self.topic, partition))
                    reqs.append(OffsetCommitRequest(self.topic, partition, offset, None))
            resps = self.send_offset_commit_request(self.group, reqs)
            for resp in resps:
                assert resp.error == 0
            self.count_since_commit = 0

    def __iter__(self):
        """
        Create an iterate per partition. Iterate through them calling next() until they are
        all exhausted.
        """
        iters = {}
        for partition, offset in self.offsets.items():
            iters[partition] = self.__iter_partition__(partition, offset)

        if len(iters) == 0:
            return

        while True:
            if len(iters) == 0:
                break

            for partition, it in iters.items():
                try:
                    yield it.next()
                except StopIteration:
                    log.debug("Done iterating over partition %s" % partition)
                    del iters[partition]
                    continue # skip auto-commit since we didn't yield anything

                # auto commit logic
                self.count_since_commit += 1
                if self.auto_commit is True:
                    if self.auto_commit_every_n is not None and self.count_since_commit > self.auto_commit_every_n:
                        if self.commit_timer is not None:
                            self.commit_timer.stop()
                            self.commit()
                            self.commit_timer.start()
                        else:
                            self.commit()

    def __iter_partition__(self, partition, offset):
        """
        Iterate over the messages in a partition. Create a FetchRequest to get back
        a batch of messages, yield them one at a time. After a batch is exhausted,
        start a new batch unless we've reached the end of ths partition.
        """
        while True:
            req = FetchRequest(self.topic, partition, offset, 1024) # TODO configure fetch size
            (resp,) = self.client.send_fetch_request([req])
            assert resp.topic == self.topic
            assert resp.partition == partition
            next_offset = None
            for message in resp.messages:
                next_offset = message.offset
                yield message
                # update the internal state _after_ we yield the message
                self.offsets[partition] = message.offset
            if next_offset is None:
                break
            else:
                offset = next_offset + 1<|MERGE_RESOLUTION|>--- conflicted
+++ resolved
@@ -103,16 +103,6 @@
         else:
             raise ValueError("Unexpected value for `whence`, %d" % whence)
 
-<<<<<<< HEAD
-    def _timed_commit(self):
-        """
-        Commit offsets as part of timer
-        """
-        self.commit()
-
-        # Once the commit is done, start the timer again
-        self.commit_timer.start()
-=======
     def pending(self, partitions=[]):
         """
         Gets the pending message count
@@ -136,7 +126,15 @@
             total += pending - offset - (1 if offset > 0 else 0)
 
         return total
->>>>>>> f4a326f4
+
+    def _timed_commit(self):
+        """
+        Commit offsets as part of timer
+        """
+        self.commit()
+
+        # Once the commit is done, start the timer again
+        self.commit_timer.start()
 
     def commit(self, partitions=[]):
         """
