--- conflicted
+++ resolved
@@ -292,12 +292,8 @@
         messages = []
         iterator = self.__iter__()
 
-<<<<<<< HEAD
-        raise NotImplementedError("Broker-managed offsets not supported in 0.8")
-=======
         # HACK: This splits the timeout between available partitions
         timeout = timeout * 1.0 / len(self.offsets)
->>>>>>> c1a6b8eb
 
         with FetchContext(self, block, timeout):
             while count > 0:
