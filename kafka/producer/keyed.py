--- conflicted
+++ resolved
@@ -46,8 +46,4 @@
         return self.send_messages(topic, key, msg)
 
     def __repr__(self):
-<<<<<<< HEAD
-        return '<KeyedProducer batch=%s>' % self.async_send
-=======
-        return '<KeyedProducer batch=%s>' % (self.async_send,)
->>>>>>> a3c5559b
+        return '<KeyedProducer batch=%s>' % (self.async_send,)