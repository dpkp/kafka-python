from __future__ import absolute_import

import atexit
import copy
import logging
import socket
import threading
import time
import weakref

from kafka.vendor import six

import kafka.errors as Errors
from kafka.client_async import KafkaClient, selectors
from kafka.codec import has_gzip, has_snappy, has_lz4, has_zstd
from kafka.metrics import MetricConfig, Metrics
from kafka.partitioner.default import DefaultPartitioner
from kafka.producer.future import FutureRecordMetadata, FutureProduceResult
from kafka.producer.record_accumulator import AtomicInteger, RecordAccumulator
from kafka.producer.sender import Sender
from kafka.record.default_records import DefaultRecordBatchBuilder
from kafka.record.legacy_records import LegacyRecordBatchBuilder
from kafka.serializer import Serializer
from kafka.structs import TopicPartition


log = logging.getLogger(__name__)
PRODUCER_CLIENT_ID_SEQUENCE = AtomicInteger()


class KafkaProducer(object):
    """A Kafka client that publishes records to the Kafka cluster.

    The producer is thread safe and sharing a single producer instance across
    threads will generally be faster than having multiple instances.

    The producer consists of a pool of buffer space that holds records that
    haven't yet been transmitted to the server as well as a background I/O
    thread that is responsible for turning these records into requests and
    transmitting them to the cluster.

    :meth:`~kafka.KafkaProducer.send` is asynchronous. When called it adds the
    record to a buffer of pending record sends and immediately returns. This
    allows the producer to batch together individual records for efficiency.

    The 'acks' config controls the criteria under which requests are considered
    complete. The "all" setting will result in blocking on the full commit of
    the record, the slowest but most durable setting.

    If the request fails, the producer can automatically retry, unless
    'retries' is configured to 0. Enabling retries also opens up the
    possibility of duplicates (see the documentation on message
    delivery semantics for details:
    https://kafka.apache.org/documentation.html#semantics
    ).

    The producer maintains buffers of unsent records for each partition. These
    buffers are of a size specified by the 'batch_size' config. Making this
    larger can result in more batching, but requires more memory (since we will
    generally have one of these buffers for each active partition).

    By default a buffer is available to send immediately even if there is
    additional unused space in the buffer. However if you want to reduce the
    number of requests you can set 'linger_ms' to something greater than 0.
    This will instruct the producer to wait up to that number of milliseconds
    before sending a request in hope that more records will arrive to fill up
    the same batch. This is analogous to Nagle's algorithm in TCP. Note that
    records that arrive close together in time will generally batch together
    even with linger_ms=0 so under heavy load batching will occur regardless of
    the linger configuration; however setting this to something larger than 0
    can lead to fewer, more efficient requests when not under maximal load at
    the cost of a small amount of latency.

    The buffer_memory controls the total amount of memory available to the
    producer for buffering. If records are sent faster than they can be
    transmitted to the server then this buffer space will be exhausted. When
    the buffer space is exhausted additional send calls will block.

    The key_serializer and value_serializer instruct how to turn the key and
    value objects the user provides into bytes.

    Keyword Arguments:
        bootstrap_servers: 'host[:port]' string (or list of 'host[:port]'
            strings) that the producer should contact to bootstrap initial
            cluster metadata. This does not have to be the full node list.
            It just needs to have at least one broker that will respond to a
            Metadata API Request. Default port is 9092. If no servers are
            specified, will default to localhost:9092.
        client_id (str): a name for this client. This string is passed in
            each request to servers and can be used to identify specific
            server-side log entries that correspond to this client.
            Default: 'kafka-python-producer-#' (appended with a unique number
            per instance)
        key_serializer (callable): used to convert user-supplied keys to bytes
            If not None, called as f(key), should return bytes. Default: None.
        value_serializer (callable): used to convert user-supplied message
            values to bytes. If not None, called as f(value), should return
            bytes. Default: None.
        acks (0, 1, 'all'): The number of acknowledgments the producer requires
            the leader to have received before considering a request complete.
            This controls the durability of records that are sent. The
            following settings are common:

            0: Producer will not wait for any acknowledgment from the server.
                The message will immediately be added to the socket
                buffer and considered sent. No guarantee can be made that the
                server has received the record in this case, and the retries
                configuration will not take effect (as the client won't
                generally know of any failures). The offset given back for each
                record will always be set to -1.
            1: Wait for leader to write the record to its local log only.
                Broker will respond without awaiting full acknowledgement from
                all followers. In this case should the leader fail immediately
                after acknowledging the record but before the followers have
                replicated it then the record will be lost.
            all: Wait for the full set of in-sync replicas to write the record.
                This guarantees that the record will not be lost as long as at
                least one in-sync replica remains alive. This is the strongest
                available guarantee.
            If unset, defaults to acks=1.
        compression_type (str): The compression type for all data generated by
            the producer. Valid values are 'gzip', 'snappy', 'lz4', 'zstd' or None.
            Compression is of full batches of data, so the efficacy of batching
            will also impact the compression ratio (more batching means better
            compression). Default: None.
        retries (int): Setting a value greater than zero will cause the client
            to resend any record whose send fails with a potentially transient
            error. Note that this retry is no different than if the client
            resent the record upon receiving the error. Allowing retries
            without setting max_in_flight_requests_per_connection to 1 will
            potentially change the ordering of records because if two batches
            are sent to a single partition, and the first fails and is retried
            but the second succeeds, then the records in the second batch may
            appear first.
            Default: 0.
        batch_size (int): Requests sent to brokers will contain multiple
            batches, one for each partition with data available to be sent.
            A small batch size will make batching less common and may reduce
            throughput (a batch size of zero will disable batching entirely).
            Default: 16384
        linger_ms (int): The producer groups together any records that arrive
            in between request transmissions into a single batched request.
            Normally this occurs only under load when records arrive faster
            than they can be sent out. However in some circumstances the client
            may want to reduce the number of requests even under moderate load.
            This setting accomplishes this by adding a small amount of
            artificial delay; that is, rather than immediately sending out a
            record the producer will wait for up to the given delay to allow
            other records to be sent so that the sends can be batched together.
            This can be thought of as analogous to Nagle's algorithm in TCP.
            This setting gives the upper bound on the delay for batching: once
            we get batch_size worth of records for a partition it will be sent
            immediately regardless of this setting, however if we have fewer
            than this many bytes accumulated for this partition we will
            'linger' for the specified time waiting for more records to show
            up. This setting defaults to 0 (i.e. no delay). Setting linger_ms=5
            would have the effect of reducing the number of requests sent but
            would add up to 5ms of latency to records sent in the absence of
            load. Default: 0.
        partitioner (callable): Callable used to determine which partition
            each message is assigned to. Called (after key serialization):
            partitioner(key_bytes, all_partitions, available_partitions).
            The default partitioner implementation hashes each non-None key
            using the same murmur2 algorithm as the java client so that
            messages with the same key are assigned to the same partition.
            When a key is None, the message is delivered to a random partition
            (filtered to partitions with available leaders only, if possible).
        buffer_memory (int): The total bytes of memory the producer should use
            to buffer records waiting to be sent to the server. If records are
            sent faster than they can be delivered to the server the producer
            will block up to max_block_ms, raising an exception on timeout.
            In the current implementation, this setting is an approximation.
            Default: 33554432 (32MB)
        connections_max_idle_ms: Close idle connections after the number of
            milliseconds specified by this config. The broker closes idle
            connections after connections.max.idle.ms, so this avoids hitting
            unexpected socket disconnected errors on the client.
            Default: 540000
        max_block_ms (int): Number of milliseconds to block during
            :meth:`~kafka.KafkaProducer.send` and
            :meth:`~kafka.KafkaProducer.partitions_for`. These methods can be
            blocked either because the buffer is full or metadata unavailable.
            Blocking in the user-supplied serializers or partitioner will not be
            counted against this timeout. Default: 60000.
        max_request_size (int): The maximum size of a request. This is also
            effectively a cap on the maximum record size. Note that the server
            has its own cap on record size which may be different from this.
            This setting will limit the number of record batches the producer
            will send in a single request to avoid sending huge requests.
            Default: 1048576.
        metadata_max_age_ms (int): The period of time in milliseconds after
            which we force a refresh of metadata even if we haven't seen any
            partition leadership changes to proactively discover any new
            brokers or partitions. Default: 300000
        retry_backoff_ms (int): Milliseconds to backoff when retrying on
            errors. Default: 100.
        request_timeout_ms (int): Client request timeout in milliseconds.
            Default: 30000.
        receive_buffer_bytes (int): The size of the TCP receive buffer
            (SO_RCVBUF) to use when reading data. Default: None (relies on
            system defaults). Java client defaults to 32768.
        send_buffer_bytes (int): The size of the TCP send buffer
            (SO_SNDBUF) to use when sending data. Default: None (relies on
            system defaults). Java client defaults to 131072.
        socket_options (list): List of tuple-arguments to socket.setsockopt
            to apply to broker connection sockets. Default:
            [(socket.IPPROTO_TCP, socket.TCP_NODELAY, 1)]
        reconnect_backoff_ms (int): The amount of time in milliseconds to
            wait before attempting to reconnect to a given host.
            Default: 50.
        reconnect_backoff_max_ms (int): The maximum amount of time in
            milliseconds to backoff/wait when reconnecting to a broker that has
            repeatedly failed to connect. If provided, the backoff per host
            will increase exponentially for each consecutive connection
            failure, up to this maximum. Once the maximum is reached,
            reconnection attempts will continue periodically with this fixed
            rate. To avoid connection storms, a randomization factor of 0.2
            will be applied to the backoff resulting in a random range between
            20% below and 20% above the computed value. Default: 1000.
        max_in_flight_requests_per_connection (int): Requests are pipelined
            to kafka brokers up to this number of maximum requests per
            broker connection. Note that if this setting is set to be greater
            than 1 and there are failed sends, there is a risk of message
            re-ordering due to retries (i.e., if retries are enabled).
            Default: 5.
        security_protocol (str): Protocol used to communicate with brokers.
            Valid values are: PLAINTEXT, SSL, SASL_PLAINTEXT, SASL_SSL.
            Default: PLAINTEXT.
        ssl_context (ssl.SSLContext): pre-configured SSLContext for wrapping
            socket connections. If provided, all other ssl_* configurations
            will be ignored. Default: None.
        ssl_check_hostname (bool): flag to configure whether ssl handshake
            should verify that the certificate matches the brokers hostname.
            default: true.
        ssl_cafile (str): optional filename of ca file to use in certificate
            verification. default: none.
        ssl_certfile (str): optional filename of file in pem format containing
            the client certificate, as well as any ca certificates needed to
            establish the certificate's authenticity. default: none.
        ssl_keyfile (str): optional filename containing the client private key.
            default: none.
        ssl_password (str): optional password to be used when loading the
            certificate chain. default: none.
        ssl_crlfile (str): optional filename containing the CRL to check for
            certificate expiration. By default, no CRL check is done. When
            providing a file, only the leaf certificate will be checked against
            this CRL. The CRL can only be checked with Python 3.4+ or 2.7.9+.
            default: none.
        ssl_ciphers (str): optionally set the available ciphers for ssl
            connections. It should be a string in the OpenSSL cipher list
            format. If no cipher can be selected (because compile-time options
            or other configuration forbids use of all the specified ciphers),
            an ssl.SSLError will be raised. See ssl.SSLContext.set_ciphers
        api_version (tuple): Specify which Kafka API version to use. If set to
            None, the client will attempt to infer the broker version by probing
            various APIs. Example: (0, 10, 2). Default: None
        api_version_auto_timeout_ms (int): number of milliseconds to throw a
            timeout exception from the constructor when checking the broker
            api version. Only applies if api_version set to None.
        metric_reporters (list): A list of classes to use as metrics reporters.
            Implementing the AbstractMetricsReporter interface allows plugging
            in classes that will be notified of new metric creation. Default: []
        metrics_num_samples (int): The number of samples maintained to compute
            metrics. Default: 2
        metrics_sample_window_ms (int): The maximum age in milliseconds of
            samples used to compute metrics. Default: 30000
        selector (selectors.BaseSelector): Provide a specific selector
            implementation to use for I/O multiplexing.
            Default: selectors.DefaultSelector
        sasl_mechanism (str): Authentication mechanism when security_protocol
            is configured for SASL_PLAINTEXT or SASL_SSL. Valid values are:
            PLAIN, GSSAPI, OAUTHBEARER, SCRAM-SHA-256, SCRAM-SHA-512.
        sasl_plain_username (str): username for sasl PLAIN and SCRAM authentication.
            Required if sasl_mechanism is PLAIN or one of the SCRAM mechanisms.
        sasl_plain_password (str): password for sasl PLAIN and SCRAM authentication.
            Required if sasl_mechanism is PLAIN or one of the SCRAM mechanisms.
        sasl_kerberos_service_name (str): Service name to include in GSSAPI
            sasl mechanism handshake. Default: 'kafka'
        sasl_kerberos_domain_name (str): kerberos domain name to use in GSSAPI
            sasl mechanism handshake. Default: one of bootstrap servers
        sasl_oauth_token_provider (AbstractTokenProvider): OAuthBearer token provider
            instance. (See kafka.oauth.abstract). Default: None
<<<<<<< HEAD
        socks5_proxy (str): Socks5 proxy URL. Default: None
=======
        kafka_client (callable): Custom class / callable for creating KafkaClient instances
>>>>>>> 00750aaa

    Note:
        Configuration parameters are described in more detail at
        https://kafka.apache.org/0100/documentation/#producerconfigs
    """
    DEFAULT_CONFIG = {
        'bootstrap_servers': 'localhost',
        'client_id': None,
        'key_serializer': None,
        'value_serializer': None,
        'acks': 1,
        'bootstrap_topics_filter': set(),
        'compression_type': None,
        'retries': 0,
        'batch_size': 16384,
        'linger_ms': 0,
        'partitioner': DefaultPartitioner(),
        'buffer_memory': 33554432,
        'connections_max_idle_ms': 9 * 60 * 1000,
        'max_block_ms': 60000,
        'max_request_size': 1048576,
        'metadata_max_age_ms': 300000,
        'retry_backoff_ms': 100,
        'request_timeout_ms': 30000,
        'receive_buffer_bytes': None,
        'send_buffer_bytes': None,
        'socket_options': [(socket.IPPROTO_TCP, socket.TCP_NODELAY, 1)],
        'sock_chunk_bytes': 4096,  # undocumented experimental option
        'sock_chunk_buffer_count': 1000,  # undocumented experimental option
        'reconnect_backoff_ms': 50,
        'reconnect_backoff_max_ms': 1000,
        'max_in_flight_requests_per_connection': 5,
        'security_protocol': 'PLAINTEXT',
        'ssl_context': None,
        'ssl_check_hostname': True,
        'ssl_cafile': None,
        'ssl_certfile': None,
        'ssl_keyfile': None,
        'ssl_crlfile': None,
        'ssl_password': None,
        'ssl_ciphers': None,
        'api_version': None,
        'api_version_auto_timeout_ms': 2000,
        'metric_reporters': [],
        'metrics_num_samples': 2,
        'metrics_sample_window_ms': 30000,
        'selector': selectors.DefaultSelector,
        'sasl_mechanism': None,
        'sasl_plain_username': None,
        'sasl_plain_password': None,
        'sasl_kerberos_service_name': 'kafka',
        'sasl_kerberos_domain_name': None,
        'sasl_oauth_token_provider': None,
<<<<<<< HEAD
        'socks5_proxy': None,
=======
        'kafka_client': KafkaClient,
>>>>>>> 00750aaa
    }

    _COMPRESSORS = {
        'gzip': (has_gzip, LegacyRecordBatchBuilder.CODEC_GZIP),
        'snappy': (has_snappy, LegacyRecordBatchBuilder.CODEC_SNAPPY),
        'lz4': (has_lz4, LegacyRecordBatchBuilder.CODEC_LZ4),
        'zstd': (has_zstd, DefaultRecordBatchBuilder.CODEC_ZSTD),
        None: (lambda: True, LegacyRecordBatchBuilder.CODEC_NONE),
    }

    def __init__(self, **configs):
        log.debug("Starting the Kafka producer")  # trace
        self.config = copy.copy(self.DEFAULT_CONFIG)
        for key in self.config:
            if key in configs:
                self.config[key] = configs.pop(key)

        # Only check for extra config keys in top-level class
        assert not configs, 'Unrecognized configs: %s' % (configs,)

        if self.config['client_id'] is None:
            self.config['client_id'] = 'kafka-python-producer-%s' % \
                                       (PRODUCER_CLIENT_ID_SEQUENCE.increment(),)

        if self.config['acks'] == 'all':
            self.config['acks'] = -1

        # api_version was previously a str. accept old format for now
        if isinstance(self.config['api_version'], str):
            deprecated = self.config['api_version']
            if deprecated == 'auto':
                self.config['api_version'] = None
            else:
                self.config['api_version'] = tuple(map(int, deprecated.split('.')))
            log.warning('use api_version=%s [tuple] -- "%s" as str is deprecated',
                        str(self.config['api_version']), deprecated)

        # Configure metrics
        metrics_tags = {'client-id': self.config['client_id']}
        metric_config = MetricConfig(samples=self.config['metrics_num_samples'],
                                     time_window_ms=self.config['metrics_sample_window_ms'],
                                     tags=metrics_tags)
        reporters = [reporter() for reporter in self.config['metric_reporters']]
        self._metrics = Metrics(metric_config, reporters)

        client = self.config['kafka_client'](
            metrics=self._metrics, metric_group_prefix='producer',
            wakeup_timeout_ms=self.config['max_block_ms'],
            **self.config)

        # Get auto-discovered version from client if necessary
        if self.config['api_version'] is None:
            self.config['api_version'] = client.config['api_version']

        if self.config['compression_type'] == 'lz4':
            assert self.config['api_version'] >= (0, 8, 2), 'LZ4 Requires >= Kafka 0.8.2 Brokers'

        if self.config['compression_type'] == 'zstd':
            assert self.config['api_version'] >= (2, 1, 0), 'Zstd Requires >= Kafka 2.1.0 Brokers'

        # Check compression_type for library support
        ct = self.config['compression_type']
        if ct not in self._COMPRESSORS:
            raise ValueError("Not supported codec: {}".format(ct))
        else:
            checker, compression_attrs = self._COMPRESSORS[ct]
            assert checker(), "Libraries for {} compression codec not found".format(ct)
            self.config['compression_attrs'] = compression_attrs

        message_version = self._max_usable_produce_magic()
        self._accumulator = RecordAccumulator(message_version=message_version, metrics=self._metrics, **self.config)
        self._metadata = client.cluster
        guarantee_message_order = bool(self.config['max_in_flight_requests_per_connection'] == 1)
        self._sender = Sender(client, self._metadata,
                              self._accumulator, self._metrics,
                              guarantee_message_order=guarantee_message_order,
                              **self.config)
        self._sender.daemon = True
        self._sender.start()
        self._closed = False

        self._cleanup = self._cleanup_factory()
        atexit.register(self._cleanup)
        log.debug("Kafka producer started")

    def bootstrap_connected(self):
        """Return True if the bootstrap is connected."""
        return self._sender.bootstrap_connected()

    def _cleanup_factory(self):
        """Build a cleanup clojure that doesn't increase our ref count"""
        _self = weakref.proxy(self)
        def wrapper():
            try:
                _self.close(timeout=0)
            except (ReferenceError, AttributeError):
                pass
        return wrapper

    def _unregister_cleanup(self):
        if getattr(self, '_cleanup', None):
            if hasattr(atexit, 'unregister'):
                atexit.unregister(self._cleanup)  # pylint: disable=no-member

            # py2 requires removing from private attribute...
            else:

                # ValueError on list.remove() if the exithandler no longer exists
                # but that is fine here
                try:
                    atexit._exithandlers.remove(  # pylint: disable=no-member
                        (self._cleanup, (), {}))
                except ValueError:
                    pass
        self._cleanup = None

    def __del__(self):
        # Disable logger during destruction to avoid touching dangling references
        class NullLogger(object):
            def __getattr__(self, name):
                return lambda *args: None

        global log
        log = NullLogger()

        self.close()

    def close(self, timeout=None):
        """Close this producer.

        Arguments:
            timeout (float, optional): timeout in seconds to wait for completion.
        """

        # drop our atexit handler now to avoid leaks
        self._unregister_cleanup()

        if not hasattr(self, '_closed') or self._closed:
            log.info('Kafka producer closed')
            return
        if timeout is None:
            # threading.TIMEOUT_MAX is available in Python3.3+
            timeout = getattr(threading, 'TIMEOUT_MAX', float('inf'))
        if getattr(threading, 'TIMEOUT_MAX', False):
            assert 0 <= timeout <= getattr(threading, 'TIMEOUT_MAX')
        else:
            assert timeout >= 0

        log.info("Closing the Kafka producer with %s secs timeout.", timeout)
        invoked_from_callback = bool(threading.current_thread() is self._sender)
        if timeout > 0:
            if invoked_from_callback:
                log.warning("Overriding close timeout %s secs to 0 in order to"
                            " prevent useless blocking due to self-join. This"
                            " means you have incorrectly invoked close with a"
                            " non-zero timeout from the producer call-back.",
                            timeout)
            else:
                # Try to close gracefully.
                if self._sender is not None:
                    self._sender.initiate_close()
                    self._sender.join(timeout)

        if self._sender is not None and self._sender.is_alive():
            log.info("Proceeding to force close the producer since pending"
                     " requests could not be completed within timeout %s.",
                     timeout)
            self._sender.force_close()

        self._metrics.close()
        try:
            self.config['key_serializer'].close()
        except AttributeError:
            pass
        try:
            self.config['value_serializer'].close()
        except AttributeError:
            pass
        self._closed = True
        log.debug("The Kafka producer has closed.")

    def partitions_for(self, topic):
        """Returns set of all known partitions for the topic."""
        max_wait = self.config['max_block_ms'] / 1000.0
        return self._wait_on_metadata(topic, max_wait)

    def _max_usable_produce_magic(self):
        if self.config['api_version'] >= (0, 11):
            return 2
        elif self.config['api_version'] >= (0, 10):
            return 1
        else:
            return 0

    def _estimate_size_in_bytes(self, key, value, headers=[]):
        magic = self._max_usable_produce_magic()
        if magic == 2:
            return DefaultRecordBatchBuilder.estimate_size_in_bytes(
                key, value, headers)
        else:
            return LegacyRecordBatchBuilder.estimate_size_in_bytes(
                magic, self.config['compression_type'], key, value)

    def send(self, topic, value=None, key=None, headers=None, partition=None, timestamp_ms=None):
        """Publish a message to a topic.

        Arguments:
            topic (str): topic where the message will be published
            value (optional): message value. Must be type bytes, or be
                serializable to bytes via configured value_serializer. If value
                is None, key is required and message acts as a 'delete'.
                See kafka compaction documentation for more details:
                https://kafka.apache.org/documentation.html#compaction
                (compaction requires kafka >= 0.8.1)
            partition (int, optional): optionally specify a partition. If not
                set, the partition will be selected using the configured
                'partitioner'.
            key (optional): a key to associate with the message. Can be used to
                determine which partition to send the message to. If partition
                is None (and producer's partitioner config is left as default),
                then messages with the same key will be delivered to the same
                partition (but if key is None, partition is chosen randomly).
                Must be type bytes, or be serializable to bytes via configured
                key_serializer.
            headers (optional): a list of header key value pairs. List items
                are tuples of str key and bytes value.
            timestamp_ms (int, optional): epoch milliseconds (from Jan 1 1970 UTC)
                to use as the message timestamp. Defaults to current time.

        Returns:
            FutureRecordMetadata: resolves to RecordMetadata

        Raises:
            KafkaTimeoutError: if unable to fetch topic metadata, or unable
                to obtain memory buffer prior to configured max_block_ms
        """
        assert value is not None or self.config['api_version'] >= (0, 8, 1), (
            'Null messages require kafka >= 0.8.1')
        assert not (value is None and key is None), 'Need at least one: key or value'
        key_bytes = value_bytes = None
        try:
            self._wait_on_metadata(topic, self.config['max_block_ms'] / 1000.0)

            key_bytes = self._serialize(
                self.config['key_serializer'],
                topic, key)
            value_bytes = self._serialize(
                self.config['value_serializer'],
                topic, value)
            assert type(key_bytes) in (bytes, bytearray, memoryview, type(None))
            assert type(value_bytes) in (bytes, bytearray, memoryview, type(None))

            partition = self._partition(topic, partition, key, value,
                                        key_bytes, value_bytes)

            if headers is None:
                headers = []
            assert type(headers) == list
            assert all(type(item) == tuple and len(item) == 2 and type(item[0]) == str and type(item[1]) == bytes for item in headers)

            message_size = self._estimate_size_in_bytes(key_bytes, value_bytes, headers)
            self._ensure_valid_record_size(message_size)

            tp = TopicPartition(topic, partition)
            log.debug("Sending (key=%r value=%r headers=%r) to %s", key, value, headers, tp)
            result = self._accumulator.append(tp, timestamp_ms,
                                              key_bytes, value_bytes, headers,
                                              self.config['max_block_ms'],
                                              estimated_size=message_size)
            future, batch_is_full, new_batch_created = result
            if batch_is_full or new_batch_created:
                log.debug("Waking up the sender since %s is either full or"
                          " getting a new batch", tp)
                self._sender.wakeup()

            return future
            # handling exceptions and record the errors;
            # for API exceptions return them in the future,
            # for other exceptions raise directly
        except Errors.BrokerResponseError as e:
            log.debug("Exception occurred during message send: %s", e)
            return FutureRecordMetadata(
                FutureProduceResult(TopicPartition(topic, partition)),
                -1, None, None,
                len(key_bytes) if key_bytes is not None else -1,
                len(value_bytes) if value_bytes is not None else -1,
                sum(len(h_key.encode("utf-8")) + len(h_value) for h_key, h_value in headers) if headers else -1,
            ).failure(e)

    def flush(self, timeout=None):
        """
        Invoking this method makes all buffered records immediately available
        to send (even if linger_ms is greater than 0) and blocks on the
        completion of the requests associated with these records. The
        post-condition of :meth:`~kafka.KafkaProducer.flush` is that any
        previously sent record will have completed
        (e.g. Future.is_done() == True). A request is considered completed when
        either it is successfully acknowledged according to the 'acks'
        configuration for the producer, or it results in an error.

        Other threads can continue sending messages while one thread is blocked
        waiting for a flush call to complete; however, no guarantee is made
        about the completion of messages sent after the flush call begins.

        Arguments:
            timeout (float, optional): timeout in seconds to wait for completion.

        Raises:
            KafkaTimeoutError: failure to flush buffered records within the
                provided timeout
        """
        log.debug("Flushing accumulated records in producer.")  # trace
        self._accumulator.begin_flush()
        self._sender.wakeup()
        self._accumulator.await_flush_completion(timeout=timeout)

    def _ensure_valid_record_size(self, size):
        """Validate that the record size isn't too large."""
        if size > self.config['max_request_size']:
            raise Errors.MessageSizeTooLargeError(
                "The message is %d bytes when serialized which is larger than"
                " the maximum request size you have configured with the"
                " max_request_size configuration" % (size,))
        if size > self.config['buffer_memory']:
            raise Errors.MessageSizeTooLargeError(
                "The message is %d bytes when serialized which is larger than"
                " the total memory buffer you have configured with the"
                " buffer_memory configuration." % (size,))

    def _wait_on_metadata(self, topic, max_wait):
        """
        Wait for cluster metadata including partitions for the given topic to
        be available.

        Arguments:
            topic (str): topic we want metadata for
            max_wait (float): maximum time in secs for waiting on the metadata

        Returns:
            set: partition ids for the topic

        Raises:
            KafkaTimeoutError: if partitions for topic were not obtained before
                specified max_wait timeout
        """
        # add topic to metadata topic list if it is not there already.
        self._sender.add_topic(topic)
        begin = time.time()
        elapsed = 0.0
        metadata_event = None
        while True:
            partitions = self._metadata.partitions_for_topic(topic)
            if partitions is not None:
                return partitions

            if not metadata_event:
                metadata_event = threading.Event()

            log.debug("Requesting metadata update for topic %s", topic)

            metadata_event.clear()
            future = self._metadata.request_update()
            future.add_both(lambda e, *args: e.set(), metadata_event)
            self._sender.wakeup()
            metadata_event.wait(max_wait - elapsed)
            elapsed = time.time() - begin
            if not metadata_event.is_set():
                raise Errors.KafkaTimeoutError(
                    "Failed to update metadata after %.1f secs." % (max_wait,))
            elif topic in self._metadata.unauthorized_topics:
                raise Errors.TopicAuthorizationFailedError(topic)
            else:
                log.debug("_wait_on_metadata woke after %s secs.", elapsed)

    def _serialize(self, f, topic, data):
        if not f:
            return data
        if isinstance(f, Serializer):
            return f.serialize(topic, data)
        return f(data)

    def _partition(self, topic, partition, key, value,
                   serialized_key, serialized_value):
        if partition is not None:
            assert partition >= 0
            assert partition in self._metadata.partitions_for_topic(topic), 'Unrecognized partition'
            return partition

        all_partitions = sorted(self._metadata.partitions_for_topic(topic))
        available = list(self._metadata.available_partitions_for_topic(topic))
        return self.config['partitioner'](serialized_key,
                                          all_partitions,
                                          available)

    def metrics(self, raw=False):
        """Get metrics on producer performance.

        This is ported from the Java Producer, for details see:
        https://kafka.apache.org/documentation/#producer_monitoring

        Warning:
            This is an unstable interface. It may change in future
            releases without warning.
        """
        if raw:
            return self._metrics.metrics.copy()

        metrics = {}
        for k, v in six.iteritems(self._metrics.metrics.copy()):
            if k.group not in metrics:
                metrics[k.group] = {}
            if k.name not in metrics[k.group]:
                metrics[k.group][k.name] = {}
            metrics[k.group][k.name] = v.value()
        return metrics<|MERGE_RESOLUTION|>--- conflicted
+++ resolved
@@ -280,11 +280,8 @@
             sasl mechanism handshake. Default: one of bootstrap servers
         sasl_oauth_token_provider (AbstractTokenProvider): OAuthBearer token provider
             instance. (See kafka.oauth.abstract). Default: None
-<<<<<<< HEAD
         socks5_proxy (str): Socks5 proxy URL. Default: None
-=======
         kafka_client (callable): Custom class / callable for creating KafkaClient instances
->>>>>>> 00750aaa
 
     Note:
         Configuration parameters are described in more detail at
@@ -338,11 +335,8 @@
         'sasl_kerberos_service_name': 'kafka',
         'sasl_kerberos_domain_name': None,
         'sasl_oauth_token_provider': None,
-<<<<<<< HEAD
         'socks5_proxy': None,
-=======
         'kafka_client': KafkaClient,
->>>>>>> 00750aaa
     }
 
     _COMPRESSORS = {
