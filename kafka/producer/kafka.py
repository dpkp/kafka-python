--- conflicted
+++ resolved
@@ -283,11 +283,7 @@
         'linger_ms': 0,
         'partitioner': DefaultPartitioner(),
         'buffer_memory': 33554432,
-<<<<<<< HEAD
-        'connections_max_idle_ms': 600000,  # not implemented yet
-=======
         'connections_max_idle_ms': 9 * 60 * 1000,
->>>>>>> 26cfc0ad
         'max_block_ms': 60000,
         'max_request_size': 1048576,
         'metadata_max_age_ms': 300000,
@@ -443,11 +439,7 @@
             return
         if timeout is None:
             # threading.TIMEOUT_MAX is available in Python3.3+
-<<<<<<< HEAD
-            timeout = getattr(threading, 'TIMEOUT_MAX', 999999999)
-=======
             timeout = getattr(threading, 'TIMEOUT_MAX', float('inf'))
->>>>>>> 26cfc0ad
         if getattr(threading, 'TIMEOUT_MAX', False):
             assert 0 <= timeout <= getattr(threading, 'TIMEOUT_MAX')
         else:
@@ -566,11 +558,6 @@
             self._ensure_valid_record_size(message_size)
 
             tp = TopicPartition(topic, partition)
-<<<<<<< HEAD
-            if timestamp_ms is None:
-                timestamp_ms = int(time.time() * 1000)
-=======
->>>>>>> 26cfc0ad
             log.debug("Sending (key=%r value=%r) to %s", key, value, tp)
             result = self._accumulator.append(tp, timestamp_ms,
                                               key_bytes, value_bytes,
