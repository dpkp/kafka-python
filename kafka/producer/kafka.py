from __future__ import absolute_import

import atexit
import copy
import logging
import threading
import time
import weakref

from .. import errors as Errors
from ..client_async import KafkaClient
from ..partitioner.default import DefaultPartitioner
from ..protocol.message import Message, MessageSet
from ..structs import TopicPartition
from .future import FutureRecordMetadata, FutureProduceResult
from .record_accumulator import AtomicInteger, RecordAccumulator
from .sender import Sender


log = logging.getLogger(__name__)
PRODUCER_CLIENT_ID_SEQUENCE = AtomicInteger()


class KafkaProducer(object):
    """A Kafka client that publishes records to the Kafka cluster.

    The producer is thread safe and sharing a single producer instance across
    threads will generally be faster than having multiple instances.

    The producer consists of a pool of buffer space that holds records that
    haven't yet been transmitted to the server as well as a background I/O
    thread that is responsible for turning these records into requests and
    transmitting them to the cluster.

    The send() method is asynchronous. When called it adds the record to a
    buffer of pending record sends and immediately returns. This allows the
    producer to batch together individual records for efficiency.

    The 'acks' config controls the criteria under which requests are considered
    complete. The "all" setting will result in blocking on the full commit of
    the record, the slowest but most durable setting.

    If the request fails, the producer can automatically retry, unless
    'retries' is configured to 0. Enabling retries also opens up the
    possibility of duplicates (see the documentation on message
    delivery semantics for details:
    http://kafka.apache.org/documentation.html#semantics
    ).

    The producer maintains buffers of unsent records for each partition. These
    buffers are of a size specified by the 'batch_size' config. Making this
    larger can result in more batching, but requires more memory (since we will
    generally have one of these buffers for each active partition).

    By default a buffer is available to send immediately even if there is
    additional unused space in the buffer. However if you want to reduce the
    number of requests you can set 'linger_ms' to something greater than 0.
    This will instruct the producer to wait up to that number of milliseconds
    before sending a request in hope that more records will arrive to fill up
    the same batch. This is analogous to Nagle's algorithm in TCP. Note that
    records that arrive close together in time will generally batch together
    even with linger_ms=0 so under heavy load batching will occur regardless of
    the linger configuration; however setting this to something larger than 0
    can lead to fewer, more efficient requests when not under maximal load at
    the cost of a small amount of latency.

    The buffer_memory controls the total amount of memory available to the
    producer for buffering. If records are sent faster than they can be
    transmitted to the server then this buffer space will be exhausted. When
    the buffer space is exhausted additional send calls will block.

    The key_serializer and value_serializer instruct how to turn the key and
    value objects the user provides into bytes.

    Keyword Arguments:
        bootstrap_servers: 'host[:port]' string (or list of 'host[:port]'
            strings) that the producer should contact to bootstrap initial
            cluster metadata. This does not have to be the full node list.
            It just needs to have at least one broker that will respond to a
            Metadata API Request. Default port is 9092. If no servers are
            specified, will default to localhost:9092.
        client_id (str): a name for this client. This string is passed in
            each request to servers and can be used to identify specific
            server-side log entries that correspond to this client.
            Default: 'kafka-python-producer-#' (appended with a unique number
            per instance)
        key_serializer (callable): used to convert user-supplied keys to bytes
            If not None, called as f(key), should return bytes. Default: None.
        value_serializer (callable): used to convert user-supplied message
            values to bytes. If not None, called as f(value), should return
            bytes. Default: None.
        acks (0, 1, 'all'): The number of acknowledgments the producer requires
            the leader to have received before considering a request complete.
            This controls the durability of records that are sent. The
            following settings are common:

            0: Producer will not wait for any acknowledgment from the server.
                The message will immediately be added to the socket
                buffer and considered sent. No guarantee can be made that the
                server has received the record in this case, and the retries
                configuration will not take effect (as the client won't
                generally know of any failures). The offset given back for each
                record will always be set to -1.
            1: Wait for leader to write the record to its local log only.
                Broker will respond without awaiting full acknowledgement from
                all followers. In this case should the leader fail immediately
                after acknowledging the record but before the followers have
                replicated it then the record will be lost.
            all: Wait for the full set of in-sync replicas to write the record.
                This guarantees that the record will not be lost as long as at
                least one in-sync replica remains alive. This is the strongest
                available guarantee.
            If unset, defaults to acks=1.
        compression_type (str): The compression type for all data generated by
            the producer. Valid values are 'gzip', 'snappy', 'lz4', or None.
            Compression is of full batches of data, so the efficacy of batching
            will also impact the compression ratio (more batching means better
            compression). Default: None.
        retries (int): Setting a value greater than zero will cause the client
            to resend any record whose send fails with a potentially transient
            error. Note that this retry is no different than if the client
            resent the record upon receiving the error. Allowing retries will
            potentially change the ordering of records because if two records
            are sent to a single partition, and the first fails and is retried
            but the second succeeds, then the second record may appear first.
            Default: 0.
        batch_size (int): Requests sent to brokers will contain multiple
            batches, one for each partition with data available to be sent.
            A small batch size will make batching less common and may reduce
            throughput (a batch size of zero will disable batching entirely).
            Default: 16384
        linger_ms (int): The producer groups together any records that arrive
            in between request transmissions into a single batched request.
            Normally this occurs only under load when records arrive faster
            than they can be sent out. However in some circumstances the client
            may want to reduce the number of requests even under moderate load.
            This setting accomplishes this by adding a small amount of
            artificial delay; that is, rather than immediately sending out a
            record the producer will wait for up to the given delay to allow
            other records to be sent so that the sends can be batched together.
            This can be thought of as analogous to Nagle's algorithm in TCP.
            This setting gives the upper bound on the delay for batching: once
            we get batch_size worth of records for a partition it will be sent
            immediately regardless of this setting, however if we have fewer
            than this many bytes accumulated for this partition we will
            'linger' for the specified time waiting for more records to show
            up. This setting defaults to 0 (i.e. no delay). Setting linger_ms=5
            would have the effect of reducing the number of requests sent but
            would add up to 5ms of latency to records sent in the absense of
            load. Default: 0.
        partitioner (callable): Callable used to determine which partition
            each message is assigned to. Called (after key serialization):
            partitioner(key_bytes, all_partitions, available_partitions).
            The default partitioner implementation hashes each non-None key
            using the same murmur2 algorithm as the java client so that
            messages with the same key are assigned to the same partition.
            When a key is None, the message is delivered to a random partition
            (filtered to partitions with available leaders only, if possible).
        buffer_memory (int): The total bytes of memory the producer should use
            to buffer records waiting to be sent to the server. If records are
            sent faster than they can be delivered to the server the producer
            will block up to max_block_ms, raising an exception on timeout.
            In the current implementation, this setting is an approximation.
            Default: 33554432 (32MB)
        max_block_ms (int): Number of milliseconds to block during send() and
            partitions_for(). These methods can be blocked either because the
            buffer is full or metadata unavailable. Blocking in the
            user-supplied serializers or partitioner will not be counted against
            this timeout. Default: 60000.
        max_request_size (int): The maximum size of a request. This is also
            effectively a cap on the maximum record size. Note that the server
            has its own cap on record size which may be different from this.
            This setting will limit the number of record batches the producer
            will send in a single request to avoid sending huge requests.
            Default: 1048576.
        metadata_max_age_ms (int): The period of time in milliseconds after
            which we force a refresh of metadata even if we haven't seen any
            partition leadership changes to proactively discover any new
            brokers or partitions. Default: 300000
        retry_backoff_ms (int): Milliseconds to backoff when retrying on
            errors. Default: 100.
        request_timeout_ms (int): Client request timeout in milliseconds.
            Default: 30000.
        receive_buffer_bytes (int): The size of the TCP receive buffer
            (SO_RCVBUF) to use when reading data. Default: None (relies on
            system defaults). Java client defaults to 32768.
        send_buffer_bytes (int): The size of the TCP send buffer
            (SO_SNDBUF) to use when sending data. Default: None (relies on
            system defaults). Java client defaults to 131072.
        reconnect_backoff_ms (int): The amount of time in milliseconds to
            wait before attempting to reconnect to a given host.
            Default: 50.
        max_in_flight_requests_per_connection (int): Requests are pipelined
            to kafka brokers up to this number of maximum requests per
            broker connection. Default: 5.
        security_protocol (str): Protocol used to communicate with brokers.
            Valid values are: PLAINTEXT, SSL. Default: PLAINTEXT.
        ssl_context (ssl.SSLContext): pre-configured SSLContext for wrapping
            socket connections. If provided, all other ssl_* configurations
            will be ignored. Default: None.
        ssl_check_hostname (bool): flag to configure whether ssl handshake
            should verify that the certificate matches the brokers hostname.
            default: true.
        ssl_cafile (str): optional filename of ca file to use in certificate
            veriication. default: none.
        ssl_certfile (str): optional filename of file in pem format containing
            the client certificate, as well as any ca certificates needed to
            establish the certificate's authenticity. default: none.
        ssl_keyfile (str): optional filename containing the client private key.
            default: none.
        ssl_crlfile (str): optional filename containing the CRL to check for
            certificate expiration. By default, no CRL check is done. When
            providing a file, only the leaf certificate will be checked against
            this CRL. The CRL can only be checked with Python 3.4+ or 2.7.9+.
            default: none.
        api_version (str): specify which kafka API version to use.
            If set to 'auto', will attempt to infer the broker version by
            probing various APIs. Default: auto
        client_check_version_timeout_ms (int): number of milliseconds to throw a
            timeout exception from the constructor when checking the broker
            api version. Only applies if api_version set to 'auto'

    Note:
        Configuration parameters are described in more detail at
        https://kafka.apache.org/090/configuration.html#producerconfigs
    """
    _DEFAULT_CONFIG = {
        'bootstrap_servers': 'localhost',
        'client_id': None,
        'key_serializer': None,
        'value_serializer': None,
        'acks': 1,
        'compression_type': None,
        'retries': 0,
        'batch_size': 16384,
        'linger_ms': 0,
        'partitioner': DefaultPartitioner(),
        'buffer_memory': 33554432,
        'connections_max_idle_ms': 600000, # not implemented yet
        'max_block_ms': 60000,
        'max_request_size': 1048576,
        'metadata_max_age_ms': 300000,
        'retry_backoff_ms': 100,
        'request_timeout_ms': 30000,
        'receive_buffer_bytes': None,
        'send_buffer_bytes': None,
        'reconnect_backoff_ms': 50,
        'max_in_flight_requests_per_connection': 5,
        'security_protocol': 'PLAINTEXT',
        'ssl_context': None,
        'ssl_check_hostname': True,
        'ssl_cafile': None,
        'ssl_certfile': None,
        'ssl_keyfile': None,
        'ssl_crlfile': None,
        'api_version': 'auto',
        'client_check_version_timeout_ms': 2000,
    }

    def __init__(self, **configs):
        log.debug("Starting the Kafka producer") # trace
        self.config = copy.copy(self._DEFAULT_CONFIG)
        for key in self.config:
            if key in configs:
                self.config[key] = configs.pop(key)

        # Only check for extra config keys in top-level class
        assert not configs, 'Unrecognized configs: %s' % configs

        if self.config['client_id'] is None:
            self.config['client_id'] = 'kafka-python-producer-%s' % \
                                       PRODUCER_CLIENT_ID_SEQUENCE.increment()

        if self.config['acks'] == 'all':
            self.config['acks'] = -1

        client = KafkaClient(**self.config)

        # Check Broker Version if not set explicitly
        if self.config['api_version'] == 'auto':
<<<<<<< HEAD
            self.config['api_version'] = client.check_version(timeout_ms=self.config['client_check_version_timeout_ms'])
        assert self.config['api_version'] in ('0.9', '0.8.2', '0.8.1', '0.8.0')
=======
            self.config['api_version'] = client.check_version()
        assert self.config['api_version'] in ('0.10', '0.9', '0.8.2', '0.8.1', '0.8.0')
>>>>>>> 229ac5d1

        # Convert api_version config to tuple for easy comparisons
        self.config['api_version'] = tuple(
            map(int, self.config['api_version'].split('.')))

        if self.config['compression_type'] == 'lz4':
            assert self.config['api_version'] >= (0, 8, 2), 'LZ4 Requires >= Kafka 0.8.2 Brokers'

        message_version = 1 if self.config['api_version'] >= (0, 10) else 0
        self._accumulator = RecordAccumulator(message_version=message_version, **self.config)
        self._metadata = client.cluster
        guarantee_message_order = bool(self.config['max_in_flight_requests_per_connection'] == 1)
        self._sender = Sender(client, self._metadata, self._accumulator,
                              guarantee_message_order=guarantee_message_order,
                              **self.config)
        self._sender.daemon = True
        self._sender.start()
        self._closed = False

        self._cleanup = self._cleanup_factory()
        atexit.register(self._cleanup)
        log.debug("Kafka producer started")

    def _cleanup_factory(self):
        """Build a cleanup clojure that doesn't increase our ref count"""
        _self = weakref.proxy(self)
        def wrapper():
            try:
                _self.close()
            except (ReferenceError, AttributeError):
                pass
        return wrapper

    def _unregister_cleanup(self):
        if getattr(self, '_cleanup'):
            if hasattr(atexit, 'unregister'):
                atexit.unregister(self._cleanup) # pylint: disable=no-member

            # py2 requires removing from private attribute...
            else:

                # ValueError on list.remove() if the exithandler no longer exists
                # but that is fine here
                try:
                    atexit._exithandlers.remove(  # pylint: disable=no-member
                        (self._cleanup, (), {}))
                except ValueError:
                    pass
        self._cleanup = None

    def __del__(self):
        self.close(timeout=0)

    def close(self, timeout=None):
        """Close this producer.

        Arguments:
            timeout (float, optional): timeout in seconds to wait for completion.
        """

        # drop our atexit handler now to avoid leaks
        self._unregister_cleanup()

        if not hasattr(self, '_closed') or self._closed:
            log.info('Kafka producer closed')
            return
        if timeout is None:
            timeout = 999999999
        assert timeout >= 0

        log.info("Closing the Kafka producer with %s secs timeout.", timeout)
        #first_exception = AtomicReference() # this will keep track of the first encountered exception
        invoked_from_callback = bool(threading.current_thread() is self._sender)
        if timeout > 0:
            if invoked_from_callback:
                log.warning("Overriding close timeout %s secs to 0 in order to"
                            " prevent useless blocking due to self-join. This"
                            " means you have incorrectly invoked close with a"
                            " non-zero timeout from the producer call-back.",
                            timeout)
            else:
                # Try to close gracefully.
                if self._sender is not None:
                    self._sender.initiate_close()
                    self._sender.join(timeout)

        if self._sender is not None and self._sender.is_alive():

            log.info("Proceeding to force close the producer since pending"
                     " requests could not be completed within timeout %s.",
                     timeout)
            self._sender.force_close()
            # Only join the sender thread when not calling from callback.
            if not invoked_from_callback:
                self._sender.join()

        try:
            self.config['key_serializer'].close()
        except AttributeError:
            pass
        try:
            self.config['value_serializer'].close()
        except AttributeError:
            pass
        self._closed = True
        log.debug("The Kafka producer has closed.")

    def partitions_for(self, topic):
        """Returns set of all known partitions for the topic."""
        max_wait = self.config['max_block_ms'] / 1000.0
        return self._wait_on_metadata(topic, max_wait)

    def send(self, topic, value=None, key=None, partition=None, timestamp_ms=None):
        """Publish a message to a topic.

        Arguments:
            topic (str): topic where the message will be published
            value (optional): message value. Must be type bytes, or be
                serializable to bytes via configured value_serializer. If value
                is None, key is required and message acts as a 'delete'.
                See kafka compaction documentation for more details:
                http://kafka.apache.org/documentation.html#compaction
                (compaction requires kafka >= 0.8.1)
            partition (int, optional): optionally specify a partition. If not
                set, the partition will be selected using the configured
                'partitioner'.
            key (optional): a key to associate with the message. Can be used to
                determine which partition to send the message to. If partition
                is None (and producer's partitioner config is left as default),
                then messages with the same key will be delivered to the same
                partition (but if key is None, partition is chosen randomly).
                Must be type bytes, or be serializable to bytes via configured
                key_serializer.
            timestamp_ms (int, optional): epoch milliseconds (from Jan 1 1970 UTC)
                to use as the message timestamp. Defaults to current time.

        Returns:
            FutureRecordMetadata: resolves to RecordMetadata

        Raises:
            KafkaTimeoutError: if unable to fetch topic metadata, or unable
                to obtain memory buffer prior to configured max_block_ms
        """
        assert value is not None or self.config['api_version'] >= (0, 8, 1), (
            'Null messages require kafka >= 0.8.1')
        assert not (value is None and key is None), 'Need at least one: key or value'
        try:
            # first make sure the metadata for the topic is
            # available
            self._wait_on_metadata(topic, self.config['max_block_ms'] / 1000.0)

            key_bytes, value_bytes = self._serialize(topic, key, value)
            partition = self._partition(topic, partition, key, value,
                                        key_bytes, value_bytes)

            message_size = MessageSet.HEADER_SIZE + Message.HEADER_SIZE
            if key_bytes is not None:
                message_size += len(key_bytes)
            if value_bytes is not None:
                message_size += len(value_bytes)
            self._ensure_valid_record_size(message_size)

            tp = TopicPartition(topic, partition)
            if timestamp_ms is None:
                timestamp_ms = int(time.time() * 1000)
            log.debug("Sending (key=%s value=%s) to %s", key, value, tp)
            result = self._accumulator.append(tp, timestamp_ms,
                                              key_bytes, value_bytes,
                                              self.config['max_block_ms'])
            future, batch_is_full, new_batch_created = result
            if batch_is_full or new_batch_created:
                log.debug("Waking up the sender since %s is either full or"
                           " getting a new batch", tp)
                self._sender.wakeup()

            return future
            # handling exceptions and record the errors;
            # for API exceptions return them in the future,
            # for other exceptions raise directly
        except Errors.KafkaTimeoutError:
            raise
        except AssertionError:
            raise
        except Exception as e:
            log.debug("Exception occurred during message send: %s", e)
            return FutureRecordMetadata(
                FutureProduceResult(
                    TopicPartition(topic, partition)),
                    -1, None
                ).failure(e)

    def flush(self, timeout=None):
        """
        Invoking this method makes all buffered records immediately available
        to send (even if linger_ms is greater than 0) and blocks on the
        completion of the requests associated with these records. The
        post-condition of flush() is that any previously sent record will have
        completed (e.g. Future.is_done() == True). A request is considered
        completed when either it is successfully acknowledged according to the
        'acks' configuration for the producer, or it results in an error.

        Other threads can continue sending messages while one thread is blocked
        waiting for a flush call to complete; however, no guarantee is made
        about the completion of messages sent after the flush call begins.

        Arguments:
            timeout (float, optional): timeout in seconds to wait for completion.
        """
        log.debug("Flushing accumulated records in producer.") # trace
        self._accumulator.begin_flush()
        self._sender.wakeup()
        self._accumulator.await_flush_completion(timeout=timeout)

    def _ensure_valid_record_size(self, size):
        """Validate that the record size isn't too large."""
        if size > self.config['max_request_size']:
            raise Errors.MessageSizeTooLargeError(
                "The message is %d bytes when serialized which is larger than"
                " the maximum request size you have configured with the"
                " max_request_size configuration" % size)
        if size > self.config['buffer_memory']:
            raise Errors.MessageSizeTooLargeError(
                "The message is %d bytes when serialized which is larger than"
                " the total memory buffer you have configured with the"
                " buffer_memory configuration." % size)

    def _wait_on_metadata(self, topic, max_wait):
        """
        Wait for cluster metadata including partitions for the given topic to
        be available.

        Arguments:
            topic (str): topic we want metadata for
            max_wait (float): maximum time in secs for waiting on the metadata

        Returns:
            set: partition ids for the topic

        Raises:
            TimeoutException: if partitions for topic were not obtained before
                specified max_wait timeout
        """
        # add topic to metadata topic list if it is not there already.
        self._sender.add_topic(topic)
        begin = time.time()
        elapsed = 0.0
        metadata_event = None
        while True:
            partitions = self._metadata.partitions_for_topic(topic)
            if partitions is not None:
                return partitions

            if not metadata_event:
                metadata_event = threading.Event()

            log.debug("Requesting metadata update for topic %s", topic)

            metadata_event.clear()
            future = self._metadata.request_update()
            future.add_both(lambda e, *args: e.set(), metadata_event)
            self._sender.wakeup()
            metadata_event.wait(max_wait - elapsed)
            elapsed = time.time() - begin
            if not metadata_event.is_set():
                raise Errors.KafkaTimeoutError(
                    "Failed to update metadata after %s secs.", max_wait)
            elif topic in self._metadata.unauthorized_topics:
                raise Errors.TopicAuthorizationFailedError(topic)
            else:
                log.debug("_wait_on_metadata woke after %s secs.", elapsed)

    def _serialize(self, topic, key, value):
        # pylint: disable-msg=not-callable
        if self.config['key_serializer']:
            serialized_key = self.config['key_serializer'](key)
        else:
            serialized_key = key
        if self.config['value_serializer']:
            serialized_value = self.config['value_serializer'](value)
        else:
            serialized_value = value
        return serialized_key, serialized_value

    def _partition(self, topic, partition, key, value,
                   serialized_key, serialized_value):
        if partition is not None:
            assert partition >= 0
            assert partition in self._metadata.partitions_for_topic(topic), 'Unrecognized partition'
            return partition

        all_partitions = list(self._metadata.partitions_for_topic(topic))
        available = list(self._metadata.available_partitions_for_topic(topic))
        return self.config['partitioner'](serialized_key,
                                          all_partitions,
                                          available)<|MERGE_RESOLUTION|>--- conflicted
+++ resolved
@@ -278,13 +278,8 @@
 
         # Check Broker Version if not set explicitly
         if self.config['api_version'] == 'auto':
-<<<<<<< HEAD
-            self.config['api_version'] = client.check_version(timeout_ms=self.config['client_check_version_timeout_ms'])
-        assert self.config['api_version'] in ('0.9', '0.8.2', '0.8.1', '0.8.0')
-=======
-            self.config['api_version'] = client.check_version()
+            self.config['api_version'] = client.check_version(timeout=(self.config['client_check_version_timeout_ms']/1000))
         assert self.config['api_version'] in ('0.10', '0.9', '0.8.2', '0.8.1', '0.8.0')
->>>>>>> 229ac5d1
 
         # Convert api_version config to tuple for easy comparisons
         self.config['api_version'] = tuple(
