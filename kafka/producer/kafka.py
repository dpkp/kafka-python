--- conflicted
+++ resolved
@@ -471,10 +471,6 @@
             assert timeout >= 0
 
         log.info("Closing the Kafka producer with %s secs timeout.", timeout)
-<<<<<<< HEAD
-        # first_exception = AtomicReference() # this will keep track of the first encountered exception
-=======
->>>>>>> ea35fdfe
         invoked_from_callback = bool(threading.current_thread() is self._sender)
         if timeout > 0:
             if invoked_from_callback:
