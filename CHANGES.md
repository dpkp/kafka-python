<<<<<<< HEAD
=======
# 1.4.2 (Mar 10, 2018)

Bugfixes
* Close leaked selector in version check (dpkp #1425)
* Fix `BrokerConnection.connection_delay()` to return milliseconds (dpkp #1414)
* Use local copies in `Fetcher._fetchable_partitions` to avoid mutation errors (dpkp #1400)
* Fix error var name in `_unpack` (j2gg0s #1403)
* Fix KafkaConsumer compacted offset handling (dpkp #1397)
* Fix byte size estimation with kafka producer (blakeembrey #1393)
* Fix coordinator timeout in consumer poll interface (braedon #1384)

Client
* Add `BrokerConnection.connect_blocking()` to improve bootstrap to multi-address hostnames (dpkp #1411)
* Short-circuit `BrokerConnection.close()` if already disconnected (dpkp #1424)
* Only increase reconnect backoff if all addrinfos have been tried (dpkp #1423)
* Make BrokerConnection .host / .port / .afi immutable to avoid incorrect 'metadata changed' checks (dpkp #1422)
* Connect with sockaddrs to support non-zero ipv6 scope ids (dpkp #1433)
* Check timeout type in KafkaClient constructor (asdaraujo #1293)
* Update string representation of SimpleClient (asdaraujo #1293)
* Do not validate `api_version` against known versions (dpkp #1434)

Consumer
* Avoid tight poll loop in consumer when brokers are down (dpkp #1415)
* Validate `max_records` in KafkaConsumer.poll (dpkp #1398)
* KAFKA-5512: Awake heartbeat thread when it is time to poll (dpkp #1439)

Producer
* Validate that serializers generate bytes-like (or None) data (dpkp #1420)

Core / Protocol
* Support alternative lz4 package: lz4framed (everpcpc #1395)
* Use hardware accelerated CRC32C function if available (tvoinarovskyi #1389)
* Add Admin CreatePartitions API call (alexef #1386)

Test Infrastructure
* Close KafkaConsumer instances during tests (dpkp #1410)
* Introduce new fixtures to prepare for migration to pytest (asdaraujo #1293)
* Removed pytest-catchlog dependency (asdaraujo #1380)
* Fixes racing condition when message is sent to broker before topic logs are created (asdaraujo #1293)
* Add kafka 1.0.1 release to test fixtures (dpkp #1437)

Logging / Error Messages
* Re-enable logging during broker version check (dpkp #1430)
* Connection logging cleanups (dpkp #1432)
* Remove old CommitFailed error message from coordinator (dpkp #1436)


# 1.4.1 (Feb 9, 2018)

Bugfixes
* Fix consumer poll stuck error when no available partition (ckyoog #1375)
* Increase some integration test timeouts (dpkp #1374)
* Use raw in case string overriden (jeffwidman #1373)
* Fix pending completion IndexError bug caused by multiple threads (dpkp #1372)


>>>>>>> bfc8f6a7
# 1.4.0 (Feb 6, 2018)

This is a substantial release. Although there are no known 'showstopper' bugs as of release,
we do recommend you test any planned upgrade to your application prior to running in production.

Some of the major changes include:
* We have officially dropped python 2.6 support
* The KafkaConsumer now includes a background thread to handle coordinator heartbeats
* API protocol handling has been separated from networking code into a new class, KafkaProtocol
* Added support for kafka message format v2
* Refactored DNS lookups during kafka broker connections
* SASL authentication is working (we think)
* Removed several circular references to improve gc on close()

Thanks to all contributors -- the state of the kafka-python community is strong!

Detailed changelog are listed below:

Client
* Fixes for SASL support
  * Refactor SASL/gssapi support (dpkp #1248 #1249 #1257 #1262 #1280)
  * Add security layer negotiation to the GSSAPI authentication (asdaraujo #1283)
  * Fix overriding sasl_kerberos_service_name in KafkaConsumer / KafkaProducer (natedogs911 #1264)
  * Fix typo in _try_authenticate_plain (everpcpc #1333)
  * Fix for Python 3 byte string handling in SASL auth (christophelec #1353)
* Move callback processing from BrokerConnection to KafkaClient (dpkp #1258)
* Use socket timeout of request_timeout_ms to prevent blocking forever on send (dpkp #1281)
* Refactor dns lookup in BrokerConnection (dpkp #1312)
* Read all available socket bytes (dpkp #1332)
* Honor reconnect_backoff in conn.connect() (dpkp #1342)

Consumer
* KAFKA-3977: Defer fetch parsing for space efficiency, and to raise exceptions to user (dpkp #1245)
* KAFKA-4034: Avoid unnecessary consumer coordinator lookup (dpkp #1254)
* Handle lookup_coordinator send failures (dpkp #1279)
* KAFKA-3888 Use background thread to process consumer heartbeats (dpkp #1266)
* Improve KafkaConsumer cleanup (dpkp #1339)
* Fix coordinator join_future race condition (dpkp #1338)
* Avoid KeyError when filtering fetchable partitions (dpkp #1344)
* Name heartbeat thread with group_id; use backoff when polling (dpkp #1345)
* KAFKA-3949: Avoid race condition when subscription changes during rebalance (dpkp #1364)
* Fix #1239 regression to avoid consuming duplicate compressed messages from mid-batch (dpkp #1367)

Producer
* Fix timestamp not passed to RecordMetadata (tvoinarovskyi #1273)
* Raise non-API exceptions (jeffwidman #1316)
* Fix reconnect_backoff_max_ms default config bug in KafkaProducer (YaoC #1352)

Core / Protocol
* Add kafka.protocol.parser.KafkaProtocol w/ receive and send (dpkp #1230)
* Refactor MessageSet and Message into LegacyRecordBatch to later support v2 message format (tvoinarovskyi #1252)
* Add DefaultRecordBatch implementation aka V2 message format parser/builder. (tvoinarovskyi #1185)
* optimize util.crc32 (ofek #1304)
* Raise better struct pack/unpack errors (jeffwidman #1320)
* Add Request/Response structs for kafka broker 1.0.0 (dpkp #1368)

Bugfixes
* use python standard max value (lukekingbru #1303)
* changed for to use enumerate() (TheAtomicOption #1301)
* Explicitly check for None rather than falsey (jeffwidman #1269)
* Minor Exception cleanup (jeffwidman #1317)
* Use non-deprecated exception handling (jeffwidman a699f6a)
* Remove assertion with side effect in client.wakeup() (bgedik #1348)
* use absolute imports everywhere (kevinkjt2000 #1362)

Test Infrastructure
* Use 0.11.0.2 kafka broker for integration testing (dpkp #1357 #1244)
* Add a Makefile to help build the project, generate docs, and run tests (tvoinarovskyi #1247)
* Add fixture support for 1.0.0 broker (dpkp #1275)
* Add kafka 1.0.0 to travis integration tests (dpkp #1365)
* Change fixture default host to localhost (asdaraujo #1305)
* Minor test cleanups (dpkp #1343)
* Use latest pytest 3.4.0, but drop pytest-sugar due to incompatibility (dpkp #1361)

Documentation
* Expand metrics docs (jeffwidman #1243)
* Fix docstring (jeffwidman #1261)
* Added controlled thread shutdown to example.py (TheAtomicOption #1268)
* Add license to wheel (jeffwidman #1286)
* Use correct casing for MB (jeffwidman #1298)

Logging / Error Messages
* Fix two bugs in printing bytes instance (jeffwidman #1296)


# 1.3.5 (Oct 7, 2017)

Bugfixes
* Fix partition assignment race condition (jeffwidman #1240)
* Fix consumer bug when seeking / resetting to the middle of a compressed messageset (dpkp #1239)
* Fix traceback sent to stderr not logging (dbgasaway #1221)
* Stop using mutable types for default arg values (jeffwidman #1213)
* Remove a few unused imports (jameslamb #1188)

Client
* Refactor BrokerConnection to use asynchronous receive_bytes pipe (dpkp #1032)

Consumer
* Drop unused sleep kwarg to poll (dpkp #1177)
* Enable KafkaConsumer beginning_offsets() and end_offsets() with older broker versions (buptljy #1200)
* Validate consumer subscription topic strings (nikeee #1238)

Documentation
* Small fixes to SASL documentation and logging; validate security_protocol (dpkp #1231)
* Various typo and grammar fixes (jeffwidman)


# 1.3.4 (Aug 13, 2017)

Bugfixes
* Avoid multiple connection attempts when refreshing metadata (dpkp #1067)
* Catch socket.errors when sending / recving bytes on wake socketpair (dpkp #1069)
* Deal with brokers that reappear with different IP address (originsmike #1085)
* Fix join-time-max and sync-time-max metrics to use Max() measure function (billyevans #1146)
* Raise AssertionError when decompression unsupported (bts-webber #1159)
* Catch ssl.EOFErrors on Python3.3 so we close the failing conn (Ormod #1162)
* Select on sockets to avoid busy polling during bootstrap (dpkp #1175)
* Initialize metadata_snapshot in group coordinator to avoid unnecessary rebalance (dpkp #1174)

Client
* Timeout idle connections via connections_max_idle_ms (dpkp #1068)
* Warn, dont raise, on DNS lookup failures (dpkp #1091)
* Support exponential backoff for broker reconnections -- KIP-144 (dpkp #1124)
* Add gssapi support (Kerberos) for SASL (Harald-Berghoff #1152)
* Add private map of api key -> min/max versions to BrokerConnection (dpkp #1169)

Consumer
* Backoff on unavailable group coordinator retry (dpkp #1125)
* Only change_subscription on pattern subscription when topics change (Artimi #1132)
* Add offsets_for_times, beginning_offsets and end_offsets APIs (tvoinarovskyi #1161)

Producer
* Raise KafkaTimeoutError when flush times out (infecto)
* Set producer atexit timeout to 0 to match del (Ormod #1126)

Core / Protocol
* 0.11.0.0 protocol updates (only - no client support yet) (dpkp #1127)
* Make UnknownTopicOrPartitionError retriable error (tvoinarovskyi)

Test Infrastructure
* pylint 1.7.0+ supports python 3.6 and merge py36 into common testenv (jianbin-wei #1095)
* Add kafka 0.10.2.1 into integration testing version (jianbin-wei #1096)
* Disable automated tests for python 2.6 and kafka 0.8.0 and 0.8.1.1 (jianbin-wei #1096)
* Support manual py26 testing; dont advertise 3.3 support (dpkp)
* Add 0.11.0.0 server resources, fix tests for 0.11 brokers (dpkp)
* Use fixture hostname, dont assume localhost (dpkp)
* Add 0.11.0.0 to travis test matrix, remove 0.10.1.1; use scala 2.11 artifacts (dpkp #1176)

Logging / Error Messages
* Improve error message when expiring batches in KafkaProducer (dpkp #1077)
* Update producer.send docstring -- raises KafkaTimeoutError (infecto)
* Use logging's built-in string interpolation (jeffwidman)
* Fix produce timeout message (melor #1151)
* Fix producer batch expiry messages to use seconds (dnwe)

Documentation
* Fix typo in KafkaClient docstring (jeffwidman #1054)
* Update README: Prefer python-lz4 over lz4tools (kiri11 #1057)
* Fix poll() hyperlink in KafkaClient (jeffwidman)
* Update RTD links with https / .io (jeffwidman #1074)
* Describe consumer thread-safety (ecksun)
* Fix typo in consumer integration test (jeffwidman)
* Note max_in_flight_requests_per_connection > 1 may change order of messages (tvoinarovskyi #1149)


>>>>>>> 26cfc0ade570d349964b3f60469b616b7b95d22f
# 1.3.3 (Mar 14, 2017)

Core / Protocol
* Derive all api classes from Request / Response base classes (dpkp 1030)
* Prefer python-lz4 if available (dpkp 1024)
* Fix kwarg handing in kafka.protocol.struct.Struct (dpkp 1025)
* Fixed couple of "leaks" when gc is disabled (Mephius 979)
* Added `max_bytes` option and FetchRequest_v3 usage. (Drizzt1991 962)
* CreateTopicsRequest / Response v1 (dpkp 1012)
* Add MetadataRequest_v2 and MetadataResponse_v2 structures for KIP-78 (Drizzt1991 974)
* KIP-88 / KAFKA-3853: OffsetFetch v2 structs (jeffwidman 971)
* DRY-up the MetadataRequest_v1 struct (jeffwidman 966)
* Add JoinGroup v1 structs (jeffwidman 965)
* DRY-up the OffsetCommitResponse Structs (jeffwidman 970)
* DRY-up the OffsetFetch structs (jeffwidman 964)
* time --> timestamp to match Java API (jeffwidman 969)
* Add support for offsetRequestV1 messages (jlafaye 951)
* Add FetchRequest/Response_v3 structs (jeffwidman 943)
* Add CreateTopics / DeleteTopics Structs (jeffwidman 944)

Test Infrastructure
* Add python3.6 to travis test suite, drop python3.3 (exponea 992)
* Update to 0.10.1.1 for integration testing (dpkp 953)
* Update vendored berkerpeksag/selectors34 to ff61b82 (Mephius 979)
* Remove dead code (jeffwidman 967)
* Update pytest fixtures to new yield syntax (jeffwidman 919)

Consumer
* Avoid re-encoding message for crc check (dpkp 1027)
* Optionally skip auto-commit during consumer.close (dpkp 1031)
* Return copy of consumer subscription set (dpkp 1029)
* Short-circuit group coordinator requests when NodeNotReady (dpkp 995)
* Avoid unknown coordinator after client poll (dpkp 1023)
* No longer configure a default consumer group (dpkp 1016)
* Dont refresh metadata on failed group coordinator request unless needed (dpkp 1006)
* Fail-fast on timeout constraint violations during KafkaConsumer creation (harelba 986)
* Default max_poll_records to Java default of 500 (jeffwidman 947)
* For 0.8.2, only attempt connection to coordinator if least_loaded_node succeeds (dpkp)

Producer
* change default timeout of KafkaProducer.close() to threading.TIMEOUT_MAX on py3 (mmyjona 991)

Client
* Add optional kwarg to ready/is_ready to disable metadata-priority logic (dpkp 1017)
* When closing a broker connection without error, fail in-flight-requests with Cancelled (dpkp 1010)
* Catch socket errors during ssl handshake (dpkp 1007)
* Drop old brokers when rebuilding broker metadata (dpkp 1005)
* Drop bad disconnect test -- just use the mocked-socket test (dpkp 982)
* Add support for Python built without ssl (minagawa-sho 954)
* Do not re-close a disconnected connection (dpkp)
* Drop unused last_failure time from BrokerConnection (dpkp)
* Use connection state functions where possible (dpkp)
* Pass error to BrokerConnection.close() (dpkp)

Bugfixes
* Free lz4 decompression context to avoid leak (dpkp 1024)
* Fix sasl reconnect bug: auth future must be reset on close (dpkp 1003)
* Fix raise exception from SubscriptionState.assign_from_subscribed (qntln 960)
* Fix blackout calculation: mark last_attempt time during connection close (dpkp 1008)
* Fix buffer pool reallocation after raising timeout (dpkp 999)

Logging / Error Messages
* Add client info logging re bootstrap; log connection attempts to balance with close (dpkp)
* Minor additional logging for consumer coordinator (dpkp)
* Add more debug-level connection logging (dpkp)
* Do not need str(self) when formatting to %s (dpkp)
* Add new broker response errors (dpkp)
* Small style fixes in kafka.errors (dpkp)
* Include the node id in BrokerConnection logging (dpkp 1009)
* Replace %s with %r in producer debug log message (chekunkov 973)

Documentation
* Sphinx documentation updates (jeffwidman 1019)
* Add sphinx formatting to hyperlink methods (jeffwidman 898)
* Fix BrokerConnection api_version docs default (jeffwidman 909)
* PEP-8: Spacing & removed unused imports (jeffwidman 899)
* Move BrokerConnection docstring to class (jeffwidman 968)
* Move docstring so it shows up in Sphinx/RTD (jeffwidman 952)
* Remove non-pip install instructions (jeffwidman 940)
* Spelling and grammar changes (melissacrawford396 923)
* Fix typo: coorelation --> correlation (jeffwidman 929)
* Make SSL warning list the correct Python versions (jeffwidman 924)
* Fixup comment reference to _maybe_connect (dpkp)
* Add ClusterMetadata sphinx documentation (dpkp)

Legacy Client
* Add send_list_offset_request for searching offset by timestamp (charsyam 1001)
* Use select to poll sockets for read to reduce CPU usage (jianbin-wei 958)
* Use select.select without instance bounding (adamwen829 949)


# 1.3.2 (Dec 28, 2016)

Core
* Add kafka.serializer interfaces (dpkp 912)
* from kafka import ConsumerRebalanceListener, OffsetAndMetadata
* Use 0.10.0.1 for integration tests (dpkp 803)

Consumer
* KAFKA-3007: KafkaConsumer max_poll_records (dpkp 831)
* Raise exception if given a non-str topic (ssaamm 824)
* Immediately update metadata for pattern subscription (laz2 915)

Producer
* Update Partitioners for use with KafkaProducer (barrotsteindev 827)
* Sort partitions before calling partitioner (ms7s 905)
* Added ssl_password config option to KafkaProducer class (kierkegaard13 830)

Client
* Always check for request timeouts (dpkp 887)
* When hostname lookup is necessary, do every connect (benauthor 812)

Bugfixes
* Fix errorcode check when socket.connect_ex raises an exception (guojh 907)
* Fix fetcher bug when processing offset out of range (sibiryakov 860)
* Fix possible request draining in ensure_active_group (dpkp 896)
* Fix metadata refresh handling with 0.10+ brokers when topic list is empty (sibiryakov 867)
* KafkaProducer should set timestamp in Message if provided (Drizzt1991 875)
* Fix murmur2 bug handling python2 bytes that do not ascii encode (dpkp 815)
* Monkeypatch max_in_flight_requests_per_connection when checking broker version (dpkp 834)
* Fix message timestamp_type (qix 828)

Logging / Error Messages
* Always include an error for logging when the coordinator is marked dead (dpkp 890)
* Only string-ify BrokerResponseError args if provided (dpkp 889)
* Update warning re advertised.listeners / advertised.host.name (jeffwidman 878)
* Fix unrecognized sasl_mechanism error message (sharego 883)

Documentation
* Add docstring for max_records (jeffwidman 897)
* Fixup doc references to max_in_flight_requests_per_connection
* Fix typo: passowrd --> password (jeffwidman 901)
* Fix documentation typo 'Defualt' -> 'Default'. (rolando 895)
* Added doc for `max_poll_records` option (Drizzt1991 881)
* Remove old design notes from Kafka 8 era (jeffwidman 876)
* Fix documentation typos (jeffwidman 874)
* Fix quota violation exception message (dpkp 809)
* Add comment for round robin partitioner with different subscriptions
* Improve KafkaProducer docstring for retries configuration


# 1.3.1 (Aug 8, 2016)

Bugfixes
* Fix AttributeError in BrokerConnectionMetrics after reconnecting


# 1.3.0 (Aug 4, 2016)

Incompatible Changes
* Delete KafkaConnection class (dpkp 769)
* Rename partition_assignment -> assignment in MemberMetadata for consistency
* Move selectors34 and socketpair to kafka.vendor (dpkp 785)
* Change api_version config to tuple; deprecate str with warning (dpkp 761)
* Rename _DEFAULT_CONFIG -> DEFAULT_CONFIG in KafkaProducer (dpkp 788)

Improvements
* Vendor six 1.10.0 to eliminate runtime dependency (dpkp 785)
* Add KafkaProducer and KafkaConsumer.metrics() with instrumentation similar to java client (dpkp 754 / 772 / 794)
* Support Sasl PLAIN authentication (larsjsol PR 779)
* Add checksum and size to RecordMetadata and ConsumerRecord (KAFKA-3196 / 770 / 594)
* Use MetadataRequest v1 for 0.10+ api_version (dpkp 762)
* Fix KafkaConsumer autocommit for 0.8 brokers (dpkp 756 / 706)
* Improve error logging (dpkp 760 / 759)
* Adapt benchmark scripts from https://github.com/mrafayaleem/kafka-jython (dpkp 754)
* Add api_version config to KafkaClient (dpkp 761)
* New Metadata method with_partitions() (dpkp 787)
* Use socket_options configuration to setsockopts(). Default TCP_NODELAY (dpkp 783)
* Expose selector type as config option (dpkp 764)
* Drain pending requests to the coordinator before initiating group rejoin (dpkp 798)
* Send combined size and payload bytes to socket to avoid potentially split packets with TCP_NODELAY (dpkp 797)

Bugfixes
* Ignore socket.error when checking for protocol out of sync prior to socket close (dpkp 792)
* Fix offset fetch when partitions are manually assigned (KAFKA-3960 / 786)
* Change pickle_method to use python3 special attributes (jpaulodit 777)
* Fix ProduceResponse v2 throttle_time_ms
* Always encode size with MessageSet (#771)
* Avoid buffer overread when compressing messageset in KafkaProducer
* Explicit format string argument indices for python 2.6 compatibility
* Simplify RecordMetadata; short circuit callbacks (#768)
* Fix autocommit when partitions assigned manually (KAFKA-3486 / #767 / #626)
* Handle metadata updates during consumer rebalance (KAFKA-3117 / #766 / #701)
* Add a consumer config option to exclude internal topics (KAFKA-2832 / #765)
* Protect writes to wakeup socket with threading lock (#763 / #709)
* Fetcher spending unnecessary time during metrics recording (KAFKA-3785)
* Always use absolute_import (dpkp)

Test / Fixtures
* Catch select errors while capturing test fixture logs
* Fix consumer group test race condition (dpkp 795)
* Retry fixture failures on a different port (dpkp 796)
* Dump fixture logs on failure

Documentation
* Fix misspelling of password (ssaamm 793)
* Document the ssl_password config option (ssaamm 780)
* Fix typo in KafkaConsumer documentation (ssaamm 775)
* Expand consumer.fetcher inline comments
* Update kafka configuration links -> 0.10.0.0 docs
* Fixup metrics_sample_window_ms docstring in consumer


# 1.2.5 (July 15, 2016)

Bugfixes
* Fix bug causing KafkaProducer to double-compress message batches on retry
* Check for double-compressed messages in KafkaConsumer, log warning and optionally skip
* Drop recursion in _unpack_message_set; only decompress once


# 1.2.4 (July 8, 2016)

Bugfixes
* Update consumer_timeout_ms docstring - KafkaConsumer raises StopIteration, no longer ConsumerTimeout
* Use explicit subscription state flag to handle seek() during message iteration
* Fix consumer iteration on compacted topics (dpkp PR 752)
* Support ssl_password config when loading cert chains (amckemie PR 750)


# 1.2.3 (July 2, 2016)

Patch Improvements
* Fix gc error log: avoid AttributeError in _unregister_cleanup (dpkp PR 747)
* Wakeup socket optimizations (dpkp PR 740)
* Assert will be disabled by "python -O" (tyronecai PR 736)
* Randomize order of topics/partitions processed by fetcher to improve balance (dpkp PR 732)
* Allow client.check_version timeout to be set in Producer and Consumer constructors (eastlondoner PR 647)


# 1.2.2 (June 21, 2016)

Bugfixes
* Clarify timeout unit in KafkaProducer close and flush (ms7s PR 734)
* Avoid busy poll during metadata refresh failure with retry_backoff_ms (dpkp PR 733)
* Check_version should scan nodes until version found or timeout (dpkp PR 731)
* Fix bug which could cause least_loaded_node to always return the same unavailable node (dpkp PR 730)
* Fix producer garbage collection with weakref in atexit handler (dpkp PR 728)
* Close client selector to fix fd leak (msmith PR 729)
* Tweak spelling mistake in error const (steve8918 PR 719)
* Rearrange connection tests to separate legacy KafkaConnection


# 1.2.1 (June 1, 2016)

Bugfixes
* Fix regression in MessageSet decoding wrt PartialMessages (#716)
* Catch response decode errors and log details (#715)
* Fix Legacy support url (#712 - JonasGroeger)
* Update sphinx docs re 0.10 broker support


# 1.2.0 (May 24, 2016)

This release officially adds support for Kafka 0.10
* Add protocol support for ApiVersionRequest (dpkp PR 678)
* KAFKA-3025: Message v1 -- add timetamp and relative offsets (dpkp PR 693)
* Use Fetch/Produce API v2 for brokers >= 0.10 (uses message format v1) (dpkp PR 694)
* Use standard LZ4 framing for v1 messages / kafka 0.10 (dpkp PR 695)

Consumers
* Update SimpleConsumer / legacy protocol to handle compressed messages (paulcavallaro PR 684)

Producers
* KAFKA-3388: Fix expiration of batches sitting in the accumulator (dpkp PR 699)
* KAFKA-3197: when max.in.flight.request.per.connection = 1, attempt to guarantee ordering (dpkp PR 698)
* Don't use soon-to-be-reserved keyword await as function name (FutureProduceResult) (dpkp PR 697)

Clients
* Fix socket leaks in KafkaClient (dpkp PR 696)

Documentation
<none>

Internals
* Support SSL CRL [requires python 2.7.9+ / 3.4+] (vincentbernat PR 683)
* Use original hostname for SSL checks (vincentbernat PR 682)
* Always pass encoded message bytes to MessageSet.encode()
* Raise ValueError on protocol encode/decode errors
* Supplement socket.gaierror exception in BrokerConnection.connect() (erikbeebe PR 687)
* BrokerConnection check_version: expect 0.9 to fail with CorrelationIdError
* Fix small bug in Sensor (zackdever PR 679)


# 1.1.1 (Apr 26, 2016)

quick bugfixes
* fix throttle_time_ms sensor handling (zackdever pr 667)
* improve handling of disconnected sockets (easypost pr 666 / dpkp)
* disable standard metadata refresh triggers during bootstrap (dpkp)
* more predictable future callback/errback exceptions (zackdever pr 670)
* avoid some exceptions in coordinator.__del__ (dpkp pr 668)


# 1.1.0 (Apr 25, 2016)

Consumers
* Avoid resending FetchRequests that are pending on internal queue
* Log debug messages when skipping fetched messages due to offset checks
* KAFKA-3013: Include topic-partition in exception for expired batches
* KAFKA-3318: clean up consumer logging and error messages
* Improve unknown coordinator error handling
* Improve auto-commit error handling when group_id is None
* Add paused() API (zackdever PR 602)
* Add default_offset_commit_callback to KafkaConsumer DEFAULT_CONFIGS

Producers
<none>

Clients
* Support SSL connections
* Use selectors module for non-blocking IO
* Refactor KafkaClient connection management
* Fix AttributeError in __del__
* SimpleClient: catch errors thrown by _get_leader_for_partition (zackdever PR 606)

Documentation
* Fix serializer/deserializer examples in README
* Update max.block.ms docstring
* Remove errant next(consumer) from consumer documentation
* Add producer.flush() to usage docs

Internals
* Add initial metrics implementation (zackdever PR 637)
* KAFKA-2136: support Fetch and Produce v1 (throttle_time_ms)
* Use version-indexed lists for request/response protocol structs (dpkp PR 630)
* Split kafka.common into kafka.structs and kafka.errors
* Handle partial socket send() (dpkp PR 611)
* Fix windows support (dpkp PR 603)
* IPv6 support (TimEvens PR 615; Roguelazer PR 642)


# 1.0.2 (Mar 14, 2016)

Consumers
* Improve KafkaConsumer Heartbeat handling (dpkp PR 583)
* Fix KafkaConsumer.position bug (stefanth PR 578)
* Raise TypeError when partition is not a TopicPartition (dpkp PR 587)
* KafkaConsumer.poll should sleep to prevent tight-loops (dpkp PR 597)

Producers
* Fix producer threading bug that can crash sender (dpkp PR 590)
* Fix bug in producer buffer pool reallocation (dpkp PR 585)
* Remove spurious warnings when closing sync SimpleProducer (twm PR 567)
* Fix FutureProduceResult.await() on python2.6 (dpkp)
* Add optional timeout parameter to KafkaProducer.flush() (dpkp)
* KafkaProducer Optimizations (zackdever PR 598)

Clients
* Improve error handling in SimpleClient.load_metadata_for_topics (dpkp)
* Improve handling of KafkaClient.least_loaded_node failure (dpkp PR 588)

Documentation
* Fix KafkaError import error in docs (shichao-an PR 564)
* Fix serializer / deserializer examples (scribu PR 573)

Internals
* Update to Kafka 0.9.0.1 for integration testing
* Fix ifr.future.failure in conn.py (mortenlj PR 566)
* Improve Zookeeper / Kafka Fixture management (dpkp)


# 1.0.1 (Feb 19, 2016)

Consumers
* Add RangePartitionAssignor (and use as default); add assignor tests (dpkp PR 550)
* Make sure all consumers are in same generation before stopping group test
* Verify node ready before sending offset fetch request from coordinator
* Improve warning when offset fetch request returns unknown topic / partition

Producers
* Warn if pending batches failed during flush
* Fix concurrency bug in RecordAccumulator.ready()
* Fix bug in SimpleBufferPool memory condition waiting / timeout
* Support batch_size = 0 in producer buffers (dpkp PR 558)
* Catch duplicate batch.done() calls [e.g., maybe_expire then a response errback]

Clients

Documentation
* Improve kafka.cluster docstrings
* Migrate load_example.py to KafkaProducer / KafkaConsumer

Internals
* Don't override system rcvbuf or sndbuf unless configured explicitly (dpkp PR 557)
* Some attributes may not exist in __del__ if we failed assertions
* Break up some circular references and close client wake pipes on __del__ (aisch PR 554)


# 1.0.0 (Feb 15, 2016)

This release includes significant code changes. Users of older kafka-python
versions are encouraged to test upgrades before deploying to production as
some interfaces and configuration options have changed.

Users of SimpleConsumer / SimpleProducer / SimpleClient (formerly KafkaClient)
from prior releases should migrate to KafkaConsumer / KafkaProducer. Low-level
APIs (Simple*) are no longer being actively maintained and will be removed in a
future release.

For comprehensive API documentation, please see python help() / docstrings,
kafka-python.readthedocs.org, or run `tox -e docs` from source to build
documentation locally.

Consumers
* KafkaConsumer re-written to emulate the new 0.9 kafka consumer (java client)
  and support coordinated consumer groups (feature requires >= 0.9.0.0 brokers)

  * Methods no longer available:

    * configure [initialize a new consumer instead]
    * set_topic_partitions [use subscribe() or assign()]
    * fetch_messages [use poll() or iterator interface]
    * get_partition_offsets
    * offsets [use committed(partition)]
    * task_done [handled internally by auto-commit; or commit offsets manually]

  * Configuration changes (consistent with updated java client):

    * lots of new configuration parameters -- see docs for details
    * auto_offset_reset: previously values were 'smallest' or 'largest', now
      values are 'earliest' or 'latest'
    * fetch_wait_max_ms is now fetch_max_wait_ms
    * max_partition_fetch_bytes is now max_partition_fetch_bytes
    * deserializer_class is now value_deserializer and key_deserializer
    * auto_commit_enable is now enable_auto_commit
    * auto_commit_interval_messages was removed
    * socket_timeout_ms was removed
    * refresh_leader_backoff_ms was removed

* SimpleConsumer and MultiProcessConsumer are now deprecated and will be removed
  in a future release. Users are encouraged to migrate to KafkaConsumer.

Producers
* new producer class: KafkaProducer. Exposes the same interface as official java client.
  Async by default; returned future.get() can be called for synchronous blocking
* SimpleProducer is now deprecated and will be removed in a future release. Users are
  encouraged to migrate to KafkaProducer.

Clients
* synchronous KafkaClient renamed to SimpleClient. For backwards compatibility, you
  will get a SimpleClient via `from kafka import KafkaClient`. This will change in
  a future release.
* All client calls use non-blocking IO under the hood.
* Add probe method check_version() to infer broker versions.

Documentation
* Updated README and sphinx documentation to address new classes.
* Docstring improvements to make python help() easier to use.

Internals
* Old protocol stack is deprecated. It has been moved to kafka.protocol.legacy
  and may be removed in a future release.
* Protocol layer re-written using Type classes, Schemas and Structs (modeled on
  the java client).
* Add support for LZ4 compression (including broken framing header checksum).


# 0.9.5 (Dec 6, 2015)

Consumers
* Initial support for consumer coordinator: offsets only (toddpalino PR 420)
* Allow blocking until some messages are received in SimpleConsumer (saaros PR 457)
* Support subclass config changes in KafkaConsumer (zackdever PR 446)
* Support retry semantics in MultiProcessConsumer (barricadeio PR 456)
* Support partition_info in MultiProcessConsumer (scrapinghub PR 418)
* Enable seek() to an absolute offset in SimpleConsumer (haosdent PR 412)
* Add KafkaConsumer.close() (ucarion PR 426)

Producers
* Catch client.reinit() exceptions in async producer (dpkp)
* Producer.stop() now blocks until async thread completes (dpkp PR 485)
* Catch errors during load_metadata_for_topics in async producer (bschopman PR 467)
* Add compression-level support for codecs that support it (trbs PR 454)
* Fix translation of Java murmur2 code, fix byte encoding for Python 3 (chrischamberlin PR 439)
* Only call stop() on not-stopped producer objects (docker-hub PR 435)
* Allow null payload for deletion feature (scrapinghub PR 409)

Clients
* Use non-blocking io for broker aware requests (ecanzonieri PR 473)
* Use debug logging level for metadata request (ecanzonieri PR 415)
* Catch KafkaUnavailableError in _send_broker_aware_request (mutability PR 436)
* Lower logging level on replica not available and commit (ecanzonieri PR 415)

Documentation
* Update docs and links wrt maintainer change (mumrah -> dpkp)

Internals
* Add py35 to tox testing
* Update travis config to use container infrastructure
* Add 0.8.2.2 and 0.9.0.0 resources for integration tests; update default official releases
* new pylint disables for pylint 1.5.1 (zackdever PR 481)
* Fix python3 / python2 comments re queue/Queue (dpkp)
* Add Murmur2Partitioner to kafka __all__ imports (dpkp Issue 471)
* Include LICENSE in PyPI sdist (koobs PR 441)

# 0.9.4 (June 11, 2015)

Consumers
* Refactor SimpleConsumer internal fetch handling (dpkp PR 399)
* Handle exceptions in SimpleConsumer commit() and reset_partition_offset() (dpkp PR 404)
* Improve FailedPayloadsError handling in KafkaConsumer (dpkp PR 398)
* KafkaConsumer: avoid raising KeyError in task_done (dpkp PR 389)
* MultiProcessConsumer -- support configured partitions list (dpkp PR 380)
* Fix SimpleConsumer leadership change handling (dpkp PR 393) 
* Fix SimpleConsumer connection error handling (reAsOn2010 PR 392)
* Improve Consumer handling of 'falsy' partition values (wting PR 342)
* Fix _offsets call error in KafkaConsumer (hellais PR 376)
* Fix str/bytes bug in KafkaConsumer (dpkp PR 365)
* Register atexit handlers for consumer and producer thread/multiprocess cleanup (dpkp PR 360)
* Always fetch commit offsets in base consumer unless group is None (dpkp PR 356)
* Stop consumer threads on delete (dpkp PR 357)
* Deprecate metadata_broker_list in favor of bootstrap_servers in KafkaConsumer (dpkp PR 340)
* Support pass-through parameters in multiprocess consumer (scrapinghub PR 336)
* Enable offset commit on SimpleConsumer.seek (ecanzonieri PR 350)
* Improve multiprocess consumer partition distribution (scrapinghub PR 335)
* Ignore messages with offset less than requested (wkiser PR 328)
* Handle OffsetOutOfRange in SimpleConsumer (ecanzonieri PR 296)

Producers
* Add Murmur2Partitioner (dpkp PR 378)
* Log error types in SimpleProducer and SimpleConsumer (dpkp PR 405)
* SimpleProducer support configuration of fail_on_error (dpkp PR 396)
* Deprecate KeyedProducer.send() (dpkp PR 379)
* Further improvements to async producer code (dpkp PR 388)
* Add more configuration parameters for async producer (dpkp)
* Deprecate SimpleProducer batch_send=True in favor of async (dpkp)
* Improve async producer error handling and retry logic (vshlapakov PR 331)
* Support message keys in async producer (vshlapakov PR 329)
* Use threading instead of multiprocessing for Async Producer (vshlapakov PR 330)
* Stop threads on __del__ (chmduquesne PR 324)
* Fix leadership failover handling in KeyedProducer (dpkp PR 314)

KafkaClient
* Add .topics property for list of known topics (dpkp)
* Fix request / response order guarantee bug in KafkaClient (dpkp PR 403)
* Improve KafkaClient handling of connection failures in _get_conn (dpkp)
* Client clears local metadata cache before updating from server (dpkp PR 367)
* KafkaClient should return a response or error for each request - enable better retry handling (dpkp PR 366)
* Improve str/bytes conversion in KafkaClient and KafkaConsumer (dpkp PR 332)
* Always return sorted partition ids in client.get_partition_ids_for_topic() (dpkp PR 315)

Documentation
* Cleanup Usage Documentation
* Improve KafkaConsumer documentation (dpkp PR 341)
* Update consumer documentation (sontek PR 317)
* Add doc configuration for tox (sontek PR 316)
* Switch to .rst doc format (sontek PR 321)
* Fixup google groups link in README (sontek PR 320)
* Automate documentation at kafka-python.readthedocs.org

Internals
* Switch integration testing from 0.8.2.0 to 0.8.2.1 (dpkp PR 402)
* Fix most flaky tests, improve debug logging, improve fixture handling (dpkp)
* General style cleanups (dpkp PR 394)
* Raise error on duplicate topic-partition payloads in protocol grouping (dpkp)
* Use module-level loggers instead of simply 'kafka' (dpkp)
* Remove pkg_resources check for __version__ at runtime (dpkp PR 387)
* Make external API consistently support python3 strings for topic (kecaps PR 361)
* Fix correlation id overflow (dpkp PR 355)
* Cleanup kafka/common structs (dpkp PR 338)
* Use context managers in gzip_encode / gzip_decode (dpkp PR 337)
* Save failed request as FailedPayloadsError attribute (jobevers PR 302)
* Remove unused kafka.queue (mumrah)

# 0.9.3 (Feb 3, 2015)

* Add coveralls.io support (sontek PR 307)
* Fix python2.6 threading.Event bug in ReentrantTimer (dpkp PR 312)
* Add kafka 0.8.2.0 to travis integration tests (dpkp PR 310)
* Auto-convert topics to utf-8 bytes in Producer (sontek PR 306)
* Fix reference cycle between SimpleConsumer and ReentrantTimer (zhaopengzp PR 309)
* Add Sphinx API docs (wedaly PR 282)
* Handle additional error cases exposed by 0.8.2.0 kafka server (dpkp PR 295)
* Refactor error class management (alexcb PR 289)
* Expose KafkaConsumer in __all__ for easy imports (Dinoshauer PR 286)
* SimpleProducer starts on random partition by default (alexcb PR 288)
* Add keys to compressed messages (meandthewallaby PR 281)
* Add new high-level KafkaConsumer class based on java client api (dpkp PR 234)
* Add KeyedProducer.send_messages api (pubnub PR 277)
* Fix consumer pending() method (jettify PR 276)
* Update low-level demo in README (sunisdown PR 274)
* Include key in KeyedProducer messages (se7entyse7en PR 268)
* Fix SimpleConsumer timeout behavior in get_messages (dpkp PR 238)
* Fix error in consumer.py test against max_buffer_size (rthille/wizzat PR 225/242)
* Improve string concat performance on pypy / py3 (dpkp PR 233)
* Reorg directory layout for consumer/producer/partitioners (dpkp/wizzat PR 232/243)
* Add OffsetCommitContext (locationlabs PR 217)
* Metadata Refactor (dpkp  PR 223)
* Add Python 3 support (brutasse/wizzat - PR 227)
* Minor cleanups - imports / README / PyPI classifiers (dpkp - PR 221)
* Fix socket test (dpkp - PR 222)
* Fix exception catching bug in test_failover_integration (zever - PR 216)

# 0.9.2 (Aug 26, 2014)

* Warn users that async producer does not reliably handle failures (dpkp - PR 213)
* Fix spurious ConsumerFetchSizeTooSmall error in consumer (DataDog - PR 136)
* Use PyLint for static error checking (dpkp - PR 208)
* Strictly enforce str message type in producer.send_messages (dpkp - PR 211)
* Add test timers via nose-timer plugin; list 10 slowest timings by default (dpkp)
* Move fetching last known offset logic to a stand alone function (zever - PR 177)
* Improve KafkaConnection and add more tests (dpkp - PR 196)
* Raise TypeError if necessary when encoding strings (mdaniel - PR 204) 
* Use Travis-CI to publish tagged releases to pypi (tkuhlman / mumrah)
* Use official binary tarballs for integration tests and parallelize travis tests (dpkp - PR 193)
* Improve new-topic creation handling (wizzat - PR 174)

# 0.9.1 (Aug 10, 2014)

* Add codec parameter to Producers to enable compression (patricklucas - PR 166)
* Support IPv6 hosts and network (snaury - PR 169)
* Remove dependency on distribute (patricklucas - PR 163)
* Fix connection error timeout and improve tests (wizzat - PR 158)
* SimpleProducer randomization of initial round robin ordering (alexcb - PR 139)
* Fix connection timeout in KafkaClient and KafkaConnection (maciejkula - PR 161)
* Fix seek + commit behavior (wizzat - PR 148) 


# 0.9.0 (Mar 21, 2014)

* Connection refactor and test fixes (wizzat - PR 134)
* Fix when partition has no leader (mrtheb - PR 109)
* Change Producer API to take topic as send argument, not as instance variable (rdiomar - PR 111)
* Substantial refactor and Test Fixing (rdiomar - PR 88)
* Fix Multiprocess Consumer on windows (mahendra - PR 62)
* Improve fault tolerance; add integration tests (jimjh)
* PEP8 / Flakes / Style cleanups (Vetoshkin Nikita; mrtheb - PR 59)
* Setup Travis CI (jimjh - PR 53/54)
* Fix import of BufferUnderflowError (jimjh - PR 49)
* Fix code examples in README (StevenLeRoux - PR 47/48)

# 0.8.0

* Changing auto_commit to False in [SimpleConsumer](kafka/consumer.py), until 0.8.1 is release offset commits are unsupported
* Adding fetch_size_bytes to SimpleConsumer constructor to allow for user-configurable fetch sizes
* Allow SimpleConsumer to automatically increase the fetch size if a partial message is read and no other messages were read during that fetch request. The increase factor is 1.5
* Exception classes moved to kafka.common<|MERGE_RESOLUTION|>--- conflicted
+++ resolved
@@ -1,5 +1,3 @@
-<<<<<<< HEAD
-=======
 # 1.4.2 (Mar 10, 2018)
 
 Bugfixes
@@ -56,7 +54,6 @@
 * Fix pending completion IndexError bug caused by multiple threads (dpkp #1372)
 
 
->>>>>>> bfc8f6a7
 # 1.4.0 (Feb 6, 2018)
 
 This is a substantial release. Although there are no known 'showstopper' bugs as of release,
@@ -222,7 +219,6 @@
 * Note max_in_flight_requests_per_connection > 1 may change order of messages (tvoinarovskyi #1149)
 
 
->>>>>>> 26cfc0ade570d349964b3f60469b616b7b95d22f
 # 1.3.3 (Mar 14, 2017)
 
 Core / Protocol
