--- conflicted
+++ resolved
@@ -1,12 +1,8 @@
-<<<<<<< HEAD
-# 1.4.4.post1 (Jan 10, 2019)
-
-* Added  proc.communicate() patch that got merged upstream to ensure tests don't deadlock
-* Only run tests for KAFKA_VERSION 1.1.0 (faster builds)
-* Use internal pypi when available
-* Remove py26 support (faster builds)
-* Use requirements-dev.txt instead of pinning requirements in tox.ini
-=======
+# 1.4.6.post1 (Jun 4, 2019)
+This release merges in changes from 1.4.5 and 1.4.6 upstream.
+The only key differences are we focus on py35 still instead of py36/py37, and
+we only build for versions 0.10.2.2 and 1.1.0 and 1.1.1
+
 # 1.4.6 (Apr 2, 2019)
 
 This is a patch release primarily focused on bugs related to concurrency,
@@ -101,7 +97,13 @@
 * Remove unused import from kafka/producer/record_accumulator.py (jeffwidman / PR #1705)
 * Fix SSL connection testing in Python 3.7 (seanthegeek, silentben / PR #1669)
 
->>>>>>> be7f9358
+# 1.4.4.post1 (Jan 10, 2019)
+
+* Added  proc.communicate() patch that got merged upstream to ensure tests don't deadlock
+* Only run tests for KAFKA_VERSION 1.1.0 (faster builds)
+* Use internal pypi when available
+* Remove py26 support (faster builds)
+* Use requirements-dev.txt instead of pinning requirements in tox.ini
 
 # 1.4.4 (Nov 20, 2018)
 
