--- conflicted
+++ resolved
@@ -1,12 +1,3 @@
-<<<<<<< HEAD
-# 1.4.6.post2 (Aug 27, 2019)
-* Cherrypick change from upstream to make blocking calls for Kafka metadata if we don't have any
-
-# 1.4.6.post1 (Jun 4, 2019)
-This release merges in changes from 1.4.5 and 1.4.6 upstream.
-The only key differences are we focus on py35 still instead of py36/py37, and
-we only build for versions 0.10.2.2 and 1.1.0 and 1.1.1
-=======
 # 1.4.7 (Sep 30, 2019)
 
 This is a minor release focused on KafkaConsumer performance, Admin Client
@@ -63,7 +54,13 @@
 * Remove unused/weird comment line (jeffwidman / PR #1813)
 * Update docs for `api_version_auto_timeout_ms` (jeffwidman / PR #1812)
 
->>>>>>> 0552b043
+# 1.4.6.post2 (Aug 27, 2019)
+* Cherrypick change from upstream to make blocking calls for Kafka metadata if we don't have any
+
+# 1.4.6.post1 (Jun 4, 2019)
+This release merges in changes from 1.4.5 and 1.4.6 upstream.
+The only key differences are we focus on py35 still instead of py36/py37, and
+we only build for versions 0.10.2.2 and 1.1.0 and 1.1.1
 
 # 1.4.6 (Apr 2, 2019)
 
@@ -102,7 +99,6 @@
 * Fix flaky conn tests that use time.time (dpkp / PR #1758)
 * Add py to requirements-dev (dpkp)
 * Fixups to benchmark scripts for py3 / new KafkaFixture interface (dpkp)
-
 
 # 1.4.5 (Mar 14, 2019)
 
